/*
 *  Licensed to GraphHopper GmbH under one or more contributor
 *  license agreements. See the NOTICE file distributed with this work for
 *  additional information regarding copyright ownership.
 *
 *  GraphHopper GmbH licenses this file to you under the Apache License,
 *  Version 2.0 (the "License"); you may not use this file except in
 *  compliance with the License. You may obtain a copy of the License at
 *
 *       http://www.apache.org/licenses/LICENSE-2.0
 *
 *  Unless required by applicable law or agreed to in writing, software
 *  distributed under the License is distributed on an "AS IS" BASIS,
 *  WITHOUT WARRANTIES OR CONDITIONS OF ANY KIND, either express or implied.
 *  See the License for the specific language governing permissions and
 *  limitations under the License.
 */

package com.graphhopper.reader.gtfs;

import com.carrotsearch.hppc.IntObjectHashMap;
import com.carrotsearch.hppc.IntObjectMap;
import com.google.common.collect.ArrayListMultimap;
import com.graphhopper.routing.QueryGraph;
import com.graphhopper.routing.VirtualEdgeIteratorState;
import com.graphhopper.routing.util.DefaultEdgeFilter;
import com.graphhopper.routing.weighting.Weighting;
import com.graphhopper.storage.Graph;
import com.graphhopper.storage.NodeAccess;
import com.graphhopper.util.EdgeExplorer;
import com.graphhopper.util.EdgeIterator;
import com.graphhopper.util.EdgeIteratorState;

import java.time.Instant;
import java.time.ZoneId;
import java.time.temporal.ChronoUnit;
import java.util.List;
import java.util.Spliterators;
import java.util.function.Consumer;
import java.util.function.Predicate;
import java.util.stream.Stream;
import java.util.stream.StreamSupport;

final class GraphExplorer {

    private final EdgeExplorer edgeExplorer;
    private final PtFlagEncoder flagEncoder;
    private final GtfsStorage gtfsStorage;
    private final RealtimeFeed realtimeFeed;
    private final boolean reverse;
    private final IntObjectMap<EdgeIteratorState> extraEdges = new IntObjectHashMap<>();
    private final ArrayListMultimap<Integer, VirtualEdgeIteratorState> extraEdgesBySource = ArrayListMultimap.create();
    private final ArrayListMultimap<Integer, VirtualEdgeIteratorState> extraEdgesByDestination = ArrayListMultimap.create();
    private final Graph graph;
    private final Weighting accessEgressWeighting;
    private final boolean walkOnly;
    private double walkSpeedKmH;


    GraphExplorer(Graph graph, Weighting accessEgressWeighting, PtFlagEncoder flagEncoder, GtfsStorage gtfsStorage, RealtimeFeed realtimeFeed, boolean reverse, List<VirtualEdgeIteratorState> extraEdges, boolean walkOnly, double walkSpeedKmh) {
        this.graph = graph;
        this.accessEgressWeighting = accessEgressWeighting;
        this.edgeExplorer = graph.createEdgeExplorer(reverse ? DefaultEdgeFilter.inEdges(flagEncoder) : DefaultEdgeFilter.outEdges(flagEncoder));
        this.flagEncoder = flagEncoder;
        this.gtfsStorage = gtfsStorage;
        this.realtimeFeed = realtimeFeed;
        this.reverse = reverse;
        extraEdges.forEach(e -> this.extraEdges.put(e.getEdge(), e));
        for (VirtualEdgeIteratorState extraEdge : extraEdges) {
            if (extraEdge == null) {
                throw new RuntimeException();
            }
            extraEdgesBySource.put(extraEdge.getBaseNode(), extraEdge);
            extraEdgesByDestination.put(extraEdge.getAdjNode(), new VirtualEdgeIteratorState(extraEdge.getOriginalTraversalKey(), extraEdge.getEdge(), extraEdge.getAdjNode(), extraEdge.getBaseNode(), extraEdge.getDistance(), extraEdge.getFlags(), extraEdge.getName(), extraEdge.fetchWayGeometry(3)));
        }
        this.walkOnly = walkOnly;
        this.walkSpeedKmH = walkSpeedKmh;
    }

    Stream<EdgeIteratorState> exploreEdgesAround(Label label) {
        final List<VirtualEdgeIteratorState> extraEdges = reverse ? extraEdgesByDestination.get(label.adjNode) : extraEdgesBySource.get(label.adjNode);
        Graph mainGraph = ((QueryGraph) graph).mainGraph;
        Graph baseGraph = mainGraph.getBaseGraph();
        int baseGraphNodes = baseGraph.getNodes();
        int queryGraphNodes = graph.getNodes();
        return Stream.concat(
                (label.adjNode < baseGraphNodes || label.adjNode >= ((QueryGraph) graph).mainNodes && label.adjNode < queryGraphNodes) ? mainEdgesAround(label) : Stream.empty(),
                extraEdges.stream()).filter(new EdgeIteratorStatePredicate(label));
    }

    private Stream<EdgeIteratorState> mainEdgesAround(Label label) {
        return StreamSupport.stream(new Spliterators.AbstractSpliterator<EdgeIteratorState>(0, 0) {
            EdgeIterator edgeIterator = edgeExplorer.setBaseNode(label.adjNode);

            @Override
            public boolean tryAdvance(Consumer<? super EdgeIteratorState> action) {
                if (edgeIterator.next()) {
                    action.accept(edgeIterator);
                    return true;
                }
                return false;
            }


        }, false);
    }

    long calcTravelTimeMillis(EdgeIteratorState edge, long earliestStartTime) {
        GtfsStorage.EdgeType edgeType = flagEncoder.getEdgeType(edge.getFlags());
        switch (edgeType) {
            case HIGHWAY:
                return (long) (accessEgressWeighting.calcMillis(edge, reverse, -1) * (5.0 / walkSpeedKmH));
            case ENTER_TIME_EXPANDED_NETWORK:
                if (reverse) {
                    return 0;
                } else {
                    return waitingTime(edge, earliestStartTime);
                }
            case LEAVE_TIME_EXPANDED_NETWORK:
                if (reverse) {
                    return -waitingTime(edge, earliestStartTime);
                } else {
                    return 0;
                }
            default:
                return flagEncoder.getTime(edge.getFlags()) * 1000;
        }
    }

    boolean isBlocked(EdgeIteratorState edge) {
        return realtimeFeed.isBlocked(edge.getEdge());
    }

    long getDelayFromBoardEdge(EdgeIteratorState edge, long currentTime) {
        return realtimeFeed.getDelayForBoardEdge(edge, Instant.ofEpochMilli(currentTime));
    }

    long getDelayFromAlightEdge(EdgeIteratorState edge, long currentTime) {
        return realtimeFeed.getDelayForAlightEdge(edge, Instant.ofEpochMilli(currentTime));
    }

    private long waitingTime(EdgeIteratorState edge, long earliestStartTime) {
        long l = flagEncoder.getTime(edge.getFlags()) * 1000 - millisOnTravelDay(edge, earliestStartTime);
        if (!reverse) {
            if (l < 0) l = l + 24*60*60*1000;
        } else {
            if (l > 0) l = l - 24*60*60*1000;
        }
        return l;
    }

    private long millisOnTravelDay(EdgeIteratorState edge, long instant) {
        final ZoneId zoneId = gtfsStorage.getTimeZones().get(flagEncoder.getValidityId(edge.getFlags())).zoneId;
        return Instant.ofEpochMilli(instant).atZone(zoneId).toLocalTime().toNanoOfDay() / 1000000L;
    }

    private boolean isValidOn(EdgeIteratorState edge, long instant) {
        GtfsStorage.EdgeType edgeType = flagEncoder.getEdgeType(edge.getFlags());
        if (edgeType == GtfsStorage.EdgeType.BOARD || edgeType == GtfsStorage.EdgeType.ALIGHT) {
            final int validityId = flagEncoder.getValidityId(edge.getFlags());
            final GtfsStorage.Validity validity = realtimeFeed.getValidity(validityId);
            final int trafficDay = (int) ChronoUnit.DAYS.between(validity.start, Instant.ofEpochMilli(instant).atZone(validity.zoneId).toLocalDate());
            return trafficDay >= 0 && validity.validity.get(trafficDay);
        } else {
            return true;
        }
    }

    int calcNTransfers(EdgeIteratorState edge) {
        return flagEncoder.getTransfers(edge.getFlags());
    }

    EdgeIteratorState getEdgeIteratorState(int edgeId, int adjNode) {
        if (edgeId == -1) {
            throw new RuntimeException();
        }
        EdgeIteratorState extraEdge = extraEdges.get(edgeId);
        if (extraEdge != null) {
            return extraEdge;
        } else {
            return graph.getEdgeIteratorState(edgeId, adjNode);
        }
    }

    NodeAccess getNodeAccess() {
        return graph.getNodeAccess();
    }

    public Graph getGraph() {
        return graph;
    }

    private class EdgeIteratorStatePredicate implements Predicate<EdgeIteratorState> {
        private final Label label;
        boolean foundEnteredTimeExpandedNetworkEdge;

        EdgeIteratorStatePredicate(Label label) {
            this.label = label;
            foundEnteredTimeExpandedNetworkEdge = false;
        }

        @Override
        public boolean test(EdgeIteratorState edgeIterator) {
            if (edgeIterator.getBaseNode() == 2634) {
                System.out.println(edgeIterator);

            }
            final GtfsStorage.EdgeType edgeType = flagEncoder.getEdgeType(edgeIterator.getFlags());
            if (edgeType == GtfsStorage.EdgeType.HIGHWAY) {
                if (reverse) {
                    return accessEgressWeighting.getFlagEncoder().isBackward(edgeIterator.getFlags());
                } else {
                    return accessEgressWeighting.getFlagEncoder().isForward(edgeIterator.getFlags());
                }
            }
            if (walkOnly && edgeType != (reverse ? GtfsStorage.EdgeType.EXIT_PT : GtfsStorage.EdgeType.ENTER_PT)) {
                return false;
            }
            if (!isValidOn(edgeIterator, label.currentTime)) {
                return false;
            }
            if (edgeType == GtfsStorage.EdgeType.WAIT_ARRIVAL && !reverse) {
                return false;
            }
<<<<<<< HEAD
            if (edgeType == GtfsStorage.EdgeType.ENTER_TIME_EXPANDED_NETWORK && !reverse) {

                if (secondsOnTrafficDay(edgeIterator, label.currentTime) > flagEncoder.getTime(edgeIterator.getFlags())) {
                    return false;
                }
            } else if (edgeType == GtfsStorage.EdgeType.LEAVE_TIME_EXPANDED_NETWORK && reverse) {
                if (secondsOnTrafficDay(edgeIterator, label.currentTime) < flagEncoder.getTime(edgeIterator.getFlags())) {
                    return false;
                }
            }
=======
>>>>>>> b111c545
            return true;
        }
    }
}<|MERGE_RESOLUTION|>--- conflicted
+++ resolved
@@ -201,10 +201,6 @@
 
         @Override
         public boolean test(EdgeIteratorState edgeIterator) {
-            if (edgeIterator.getBaseNode() == 2634) {
-                System.out.println(edgeIterator);
-
-            }
             final GtfsStorage.EdgeType edgeType = flagEncoder.getEdgeType(edgeIterator.getFlags());
             if (edgeType == GtfsStorage.EdgeType.HIGHWAY) {
                 if (reverse) {
@@ -222,19 +218,6 @@
             if (edgeType == GtfsStorage.EdgeType.WAIT_ARRIVAL && !reverse) {
                 return false;
             }
-<<<<<<< HEAD
-            if (edgeType == GtfsStorage.EdgeType.ENTER_TIME_EXPANDED_NETWORK && !reverse) {
-
-                if (secondsOnTrafficDay(edgeIterator, label.currentTime) > flagEncoder.getTime(edgeIterator.getFlags())) {
-                    return false;
-                }
-            } else if (edgeType == GtfsStorage.EdgeType.LEAVE_TIME_EXPANDED_NETWORK && reverse) {
-                if (secondsOnTrafficDay(edgeIterator, label.currentTime) < flagEncoder.getTime(edgeIterator.getFlags())) {
-                    return false;
-                }
-            }
-=======
->>>>>>> b111c545
             return true;
         }
     }
