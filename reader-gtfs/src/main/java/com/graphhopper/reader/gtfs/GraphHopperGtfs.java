--- conflicted
+++ resolved
@@ -23,10 +23,7 @@
 import com.graphhopper.reader.osm.OSMReader;
 import com.graphhopper.routing.QueryGraph;
 import com.graphhopper.routing.VirtualEdgeIteratorState;
-<<<<<<< HEAD
-=======
 import com.graphhopper.routing.subnetwork.PrepareRoutingSubnetworks;
->>>>>>> 6834590f
 import com.graphhopper.routing.util.EncodingManager;
 import com.graphhopper.storage.*;
 import com.graphhopper.storage.index.LocationIndex;
@@ -145,7 +142,6 @@
         GHResponse route(Consumer<? super Label> action) {
             StopWatch stopWatch = new StopWatch().start();
 
-<<<<<<< HEAD
             ArrayList<QueryResult> pointQueryResults = new ArrayList<>();
             ArrayList<QueryResult> allQueryResults = new ArrayList<>();
             PointList points = new PointList(2, false);
@@ -177,28 +173,17 @@
             }
 
             queryGraph.lookup(pointQueryResults); // modifies queryGraph and queryResults!
-=======
-            ArrayList<QueryResult> allQueryResults = new ArrayList<>();
-
-            QueryResult source = findClosest(enter, 0);
-            QueryResult dest = findClosest(exit, 1);
-            allQueryResults.add(source);
-            allQueryResults.add(dest);
-            queryGraph.lookup(Arrays.asList(source, dest)); // modifies queryGraph, source and dest!
->>>>>>> 6834590f
 
             response.addDebugInfo("idLookup:" + stopWatch.stop().getSeconds() + "s");
 
-<<<<<<< HEAD
-            substitutePointWithVirtualNode(0, false, ((GHPointLocation) enter).ghPoint, allQueryResults);
-            substitutePointWithVirtualNode(1, true, ((GHPointLocation) exit).ghPoint, allQueryResults);
-
-=======
             if (separateWalkQuery) {
-                substitutePointWithVirtualNode(0, false, enter, allQueryResults);
-                substitutePointWithVirtualNode(1, true, exit, allQueryResults);
-            }
->>>>>>> 6834590f
+                if (enter instanceof GHPointLocation) {
+                    substitutePointWithVirtualNode(0, false, ((GHPointLocation) enter).ghPoint, allQueryResults);
+                }
+                if (exit instanceof GHPointLocation) {
+                    substitutePointWithVirtualNode(1, true, ((GHPointLocation) exit).ghPoint, allQueryResults);
+                }
+            }
 
             int startNode;
             int destNode;
@@ -215,28 +200,13 @@
         }
 
         private void substitutePointWithVirtualNode(int index, boolean reverse, GHPoint ghPoint, ArrayList<QueryResult> allQueryResults) {
-<<<<<<< HEAD
-            final GraphExplorer graphExplorer = new GraphExplorer(queryGraph, weighting, flagEncoder, gtfsStorage, realtimeFeed, reverse, new PointList(), Collections.emptyList(), true);
-=======
             final GraphExplorer graphExplorer = new GraphExplorer(queryGraph, weighting, flagEncoder, gtfsStorage, realtimeFeed, reverse, new PointList(), Collections.emptyList(), true, false);
->>>>>>> 6834590f
 
             extraNodes.add(ghPoint);
 
             int newNode = graphHopperStorage.getNodes() + 1000 + index;
             final List<Label> stationNodes = findStationNodes(graphExplorer, allQueryResults.get(index).getClosestNode(), reverse);
             for (Label stationNode : stationNodes) {
-<<<<<<< HEAD
-                final PathWrapper pathWrapper = tripFromLabel.parseSolutionIntoPath(reverse, flagEncoder, translation, graphExplorer, weighting, stationNode.parent, new PointList());
-                final VirtualEdgeIteratorState ulrich = new VirtualEdgeIteratorState(stationNode.edge,
-                        -1, reverse ? stationNode.adjNode : newNode, reverse ? newNode : stationNode.adjNode, pathWrapper.getDistance(), 0, "ulrich", pathWrapper.getPoints());
-                ulrich.setFlags(((PtFlagEncoder) weighting.getFlagEncoder()).setEdgeType(ulrich.getFlags(), reverse ? GtfsStorage.EdgeType.EXIT_PT : GtfsStorage.EdgeType.ENTER_PT));
-                final long time = pathWrapper.getTime() / 1000;
-                ulrich.setFlags(((PtFlagEncoder) weighting.getFlagEncoder()).setTime(ulrich.getFlags(), time));
-                ulrich.setReverseEdge(ulrich);
-                ulrich.setDistance(pathWrapper.getDistance());
-                extraEdges.add(ulrich);
-=======
                 final PathWrapper pathWrapper = stationNode.parent.parent != null ?
                         tripFromLabel.parseSolutionIntoPath(reverse, flagEncoder, translation, graphExplorer, weighting, stationNode.parent, new PointList()) :
                         new PathWrapper();
@@ -251,7 +221,6 @@
                 newEdge.setReverseEdge(reverseNewEdge);
                 newEdge.setDistance(pathWrapper.getDistance());
                 extraEdges.add(newEdge);
->>>>>>> 6834590f
                 walkPaths.put(stationNode.adjNode, pathWrapper);
             }
 
@@ -281,18 +250,6 @@
         private void parseSolutionsAndAddToResponse(List<Label> solutions, PointList waypoints) {
             for (Label solution : solutions) {
                 final List<Trip.Leg> legs = tripFromLabel.getTrip(arriveBy, flagEncoder, translation, graphExplorer, weighting, solution);
-<<<<<<< HEAD
-                legs.add(0, walkPaths.get(accessNode(solution)).getLegs().get(0));
-                legs.add(walkPaths.get(egressNode(solution)).getLegs().get(0));
-                final PathWrapper pathWrapper = tripFromLabel.createPathWrapper(translation, waypoints, legs);
-                response.add(pathWrapper);
-            }
-        }
-
-        private int accessNode(Label solution) {
-            while(solution.parent.parent != null) {
-                solution = solution.parent;
-=======
                 if (separateWalkQuery) {
                     legs.addAll(0, walkPaths.get(accessNode(solution)).getLegs());
                     legs.addAll(walkPaths.get(egressNode(solution)).getLegs());
@@ -301,13 +258,9 @@
                 // TODO: remove
                 pathWrapper.setTime((solution.currentTime - initialTime.toEpochMilli()) * (arriveBy ? -1 : 1));
                 response.add(pathWrapper);
->>>>>>> 6834590f
-            }
-            return solution.adjNode;
-        }
-
-<<<<<<< HEAD
-=======
+            }
+        }
+
         private int accessNode(Label solution) {
             while(solution.parent.parent != null) {
                 solution = solution.parent;
@@ -315,32 +268,17 @@
             return solution.adjNode;
         }
 
->>>>>>> 6834590f
         private int egressNode(Label solution) {
             return solution.parent.adjNode;
         }
 
-<<<<<<< HEAD
         private List<Label> findPaths(int startNode, int destNode, Consumer<? super Label> action) {
-            StopWatch stopWatch = new StopWatch().start();
-            graphExplorer = new GraphExplorer(queryGraph, weighting, flagEncoder, gtfsStorage, realtimeFeed, arriveBy, extraNodes, extraEdges, false);
-            MultiCriteriaLabelSetting router = new MultiCriteriaLabelSetting(graphExplorer, weighting, arriveBy, maxWalkDistancePerLeg, maxTransferDistancePerLeg, !ignoreTransfers, profileQuery, maxVisitedNodesForRequest);
-            final Stream<Label> labels = router.calcLabels(startNode, destNode, initialTime);
-            List<Label> solutions = labels
-                    .peek(action)
-                    .filter(current -> destNode == current.adjNode)
-                    .peek(l -> System.out.println(l))
-
-//                    .filter(me -> me.nWalkDistanceConstraintViolations <= 0)
-=======
-        private List<Label> findPaths(int startNode, int destNode) {
             StopWatch stopWatch = new StopWatch().start();
             graphExplorer = new GraphExplorer(queryGraph, weighting, flagEncoder, gtfsStorage, realtimeFeed, arriveBy, extraNodes, extraEdges, false, profileQuery);
             MultiCriteriaLabelSetting router = new MultiCriteriaLabelSetting(graphExplorer, weighting, arriveBy, maxWalkDistancePerLeg, maxTransferDistancePerLeg, !ignoreTransfers, profileQuery, maxVisitedNodesForRequest);
             final Stream<Label> labels = router.calcLabels(startNode, destNode, initialTime);
             List<Label> solutions = labels
                     .filter(current -> destNode == current.adjNode)
->>>>>>> 6834590f
                     .limit(limitSolutions)
                     .collect(Collectors.toList());
             response.addDebugInfo("routing:" + stopWatch.stop().getSeconds() + "s");
