/*
 *  Licensed to GraphHopper GmbH under one or more contributor
 *  license agreements. See the NOTICE file distributed with this work for
 *  additional information regarding copyright ownership.
 *
 *  GraphHopper GmbH licenses this file to you under the Apache License,
 *  Version 2.0 (the "License"); you may not use this file except in
 *  compliance with the License. You may obtain a copy of the License at
 *
 *       http://www.apache.org/licenses/LICENSE-2.0
 *
 *  Unless required by applicable law or agreed to in writing, software
 *  distributed under the License is distributed on an "AS IS" BASIS,
 *  WITHOUT WARRANTIES OR CONDITIONS OF ANY KIND, either express or implied.
 *  See the License for the specific language governing permissions and
 *  limitations under the License.
 */

package com.graphhopper.http;

import com.codahale.metrics.health.HealthCheck;
import com.fasterxml.jackson.core.JsonGenerationException;
import com.fasterxml.jackson.core.JsonGenerator;
import com.fasterxml.jackson.core.JsonParseException;
import com.fasterxml.jackson.core.JsonParser;
import com.fasterxml.jackson.databind.*;
import com.fasterxml.jackson.databind.module.SimpleModule;
import com.google.transit.realtime.GtfsRealtime;
import com.graphhopper.GraphHopper;
import com.graphhopper.GraphHopperAPI;
import com.graphhopper.http.api.JsonContainerResponseFilter;
import com.graphhopper.http.resources.*;
import com.graphhopper.reader.gtfs.GraphHopperGtfs;
import com.graphhopper.reader.gtfs.GtfsStorage;
import com.graphhopper.reader.gtfs.PtFlagEncoder;
import com.graphhopper.reader.gtfs.RealtimeFeed;
import com.graphhopper.routing.util.EncodingManager;
import com.graphhopper.storage.GHDirectory;
import com.graphhopper.storage.GraphHopperStorage;
import com.graphhopper.storage.index.LocationIndex;
import com.graphhopper.util.CmdArgs;
import com.graphhopper.util.TranslationMap;
import com.graphhopper.util.details.PathDetail;
import io.dropwizard.ConfiguredBundle;
import io.dropwizard.lifecycle.Managed;
import io.dropwizard.setup.Bootstrap;
import io.dropwizard.setup.Environment;
import org.glassfish.hk2.api.Factory;
import org.glassfish.hk2.utilities.binding.AbstractBinder;

import javax.inject.Inject;
import javax.servlet.DispatcherType;
import java.io.IOException;
import java.util.Arrays;
import java.util.Collections;
import java.util.EnumSet;

public class GraphHopperBundle implements ConfiguredBundle<HasGraphHopperConfiguration> {

    static class TranslationMapFactory implements Factory<TranslationMap> {

        @Inject GraphHopper graphHopper;

        @Override
        public TranslationMap provide() {
            return graphHopper.getTranslationMap();
        }

        @Override
        public void dispose(TranslationMap instance) {

        }
    }
    static class GraphHopperStorageFactory implements Factory<GraphHopperStorage> {

        @Inject GraphHopper graphHopper;

        @Override
        public GraphHopperStorage provide() {
            return graphHopper.getGraphHopperStorage();
        }

        @Override
        public void dispose(GraphHopperStorage instance) {

        }
    }

    static class EncodingManagerFactory implements Factory<EncodingManager> {

        @Inject GraphHopper graphHopper;

        @Override
        public EncodingManager provide() {
            return graphHopper.getEncodingManager();
        }

        @Override
        public void dispose(EncodingManager instance) {

        }
    }

    static class LocationIndexFactory implements Factory<LocationIndex> {

        @Inject GraphHopper graphHopper;

        @Override
        public LocationIndex provide() {
            return graphHopper.getLocationIndex();
        }

        @Override
        public void dispose(LocationIndex instance) {

        }
    }

    static class HasElevation implements Factory<Boolean> {

        @Inject GraphHopper graphHopper;

        @Override
        public Boolean provide() {
            return graphHopper.hasElevation();
        }

        @Override
        public void dispose(Boolean instance) {

        }
    }

    @Override
    public void initialize(Bootstrap<?> bootstrap) {

    }

    @Override
    public void run(HasGraphHopperConfiguration configuration, Environment environment) throws Exception {
        configuration.graphhopper().merge(CmdArgs.readFromConfigAndMerge(configuration.graphhopper()));
        environment.jersey().register(JsonContainerResponseFilter.class);

        if (configuration.graphhopper().has("gtfs.file")) {
            // switch to different API implementation when using Pt
            runPtGraphHopper(configuration, environment);
        } else {
            runRegularGraphHopper(configuration, environment);
        }

        environment.servlets().addFilter("cors", CORSFilter.class).addMappingForUrlPatterns(EnumSet.allOf(DispatcherType.class), false, "*");
        environment.servlets().addFilter("ipfilter", new IPFilter(configuration.graphhopper().get("jetty.whiteips", ""), configuration.graphhopper().get("jetty.blackips", ""))).addMappingForUrlPatterns(EnumSet.allOf(DispatcherType.class), false, "*");

    }

    private void runPtGraphHopper(HasGraphHopperConfiguration configuration, Environment environment) {
        final PtFlagEncoder ptFlagEncoder = new PtFlagEncoder();
        final GHDirectory ghDirectory = GraphHopperGtfs.createGHDirectory(configuration.graphhopper().get("graph.location", "target/tmp"));
        final GtfsStorage gtfsStorage = GraphHopperGtfs.createGtfsStorage();
        final EncodingManager encodingManager = new EncodingManager(Arrays.asList(ptFlagEncoder), 8);
        final GraphHopperStorage graphHopperStorage = GraphHopperGtfs.createOrLoad(ghDirectory, encodingManager, ptFlagEncoder, gtfsStorage,
                configuration.graphhopper().getBool("gtfs.createwalknetwork", false),
                configuration.graphhopper().has("gtfs.file") ? Arrays.asList(configuration.graphhopper().get("gtfs.file", "").split(",")) : Collections.emptyList(),
                configuration.graphhopper().has("datareader.file") ? Arrays.asList(configuration.graphhopper().get("datareader.file", "").split(",")) : Collections.emptyList());
        final TranslationMap translationMap = GraphHopperGtfs.createTranslationMap();
        final LocationIndex locationIndex = GraphHopperGtfs.createOrLoadIndex(ghDirectory, graphHopperStorage, ptFlagEncoder);
<<<<<<< HEAD

=======
        final GraphHopperAPI graphHopper = new GraphHopperGtfs(ptFlagEncoder, translationMap, graphHopperStorage, locationIndex, gtfsStorage, RealtimeFeed.empty(gtfsStorage));
>>>>>>> 72ef9c11
        environment.jersey().register(new AbstractBinder() {
            @Override
            protected void configure() {
                bind(configuration.graphhopper()).to(CmdArgs.class);
                if (configuration.gtfsrealtime().getUrl() != null) {
                    bind(configuration.gtfsrealtime()).to(RealtimeFeedConfiguration.class);
                    bindFactory(new Factory<RealtimeFeed>() {
                        @Override
                        public RealtimeFeed provide() {
                            return RealtimeFeed.fromProtobuf(graphHopperStorage, gtfsStorage, ptFlagEncoder, configuration.gtfsrealtime().getFeedMessage(), configuration.gtfsrealtime().getAgencyId());
                        }

                        @Override
                        public void dispose(RealtimeFeed instance) {

                        }
                    }).to(RealtimeFeed.class);
                } else {
                    bindFactory(new Factory<RealtimeFeed>() {
                        @Override
                        public RealtimeFeed provide() {
                            return RealtimeFeed.empty();
                        }

                        @Override
                        public void dispose(RealtimeFeed instance) {

                        }
                    }).to(RealtimeFeed.class);
                }
                bind(false).to(Boolean.class).named("hasElevation");
                bind(locationIndex).to(LocationIndex.class);
                bind(translationMap).to(TranslationMap.class);
                bind(encodingManager).to(EncodingManager.class);
                bind(graphHopperStorage).to(GraphHopperStorage.class);
                bind(gtfsStorage).to(GtfsStorage.class);
                bindFactory(GraphHopperAPIFactory.class).to(GraphHopperAPI.class);

            }
        });
        environment.healthChecks().register("realtime-feed", new HealthCheck() {
            @Override
            protected Result check() throws Exception {
                GtfsRealtime.FeedMessage feedMessage = configuration.gtfsrealtime().getFeedMessage();
                return Result.healthy();
            }
        });
        environment.jersey().register(NearestResource.class);
        environment.jersey().register(RouteResource.class);
        environment.jersey().register(I18NResource.class);
        environment.jersey().register(InfoResource.class);
        environment.jersey().register(StaticFeedResource.class);
        environment.jersey().register(RealtimeFeedResource.class);
        environment.lifecycle().manage(new Managed() {
            @Override
            public void start() throws Exception {}

            @Override
            public void stop() throws Exception {
                locationIndex.close();
                graphHopperStorage.close();
            }
        });
    }

    private void runRegularGraphHopper(HasGraphHopperConfiguration configuration, Environment environment) {
        final GraphHopperManaged graphHopperManaged = new GraphHopperManaged(configuration.graphhopper());
        environment.lifecycle().manage(graphHopperManaged);
        environment.jersey().register(new AbstractBinder() {
            @Override
            protected void configure() {
                bind(configuration.graphhopper()).to(CmdArgs.class);
                bind(graphHopperManaged).to(GraphHopperManaged.class);
                bind(graphHopperManaged.getGraphHopper()).to(GraphHopper.class);
                bind(graphHopperManaged.getGraphHopper()).to(GraphHopperAPI.class);

                bindFactory(HasElevation.class).to(Boolean.class).named("hasElevation");
                bindFactory(LocationIndexFactory.class).to(LocationIndex.class);
                bindFactory(TranslationMapFactory.class).to(TranslationMap.class);
                bindFactory(EncodingManagerFactory.class).to(EncodingManager.class);
                bindFactory(GraphHopperStorageFactory.class).to(GraphHopperStorage.class);
            }
        });

        if (configuration.graphhopper().getBool("web.change_graph.enabled", false)) {
            environment.jersey().register(ChangeGraphResource.class);
        }
        environment.jersey().register(NearestResource.class);
        environment.jersey().register(RouteResource.class);
        environment.jersey().register(I18NResource.class);
        environment.jersey().register(InfoResource.class);

        SimpleModule pathDetailModule = new SimpleModule();
        pathDetailModule.addSerializer(PathDetail.class, new PathDetailSerializer());
        pathDetailModule.addDeserializer(PathDetail.class, new PathDetailDeserializer());
        environment.getObjectMapper().registerModule(pathDetailModule);

    }

    public static class PathDetailSerializer extends JsonSerializer<PathDetail> {

        @Override
        public void serialize(PathDetail value, JsonGenerator gen, SerializerProvider serializers) throws IOException {
            gen.writeStartArray();

            gen.writeNumber(value.getFirst());
            gen.writeNumber(value.getLast());

            if (value.getValue() instanceof Double)
                gen.writeNumber((Double) value.getValue());
            else if (value.getValue() instanceof Long)
                gen.writeNumber((Long) value.getValue());
            else if (value.getValue() instanceof Integer)
                gen.writeNumber((Integer) value.getValue());
            else if (value.getValue() instanceof Boolean)
                gen.writeBoolean((Boolean) value.getValue());
            else if (value.getValue() instanceof String)
                gen.writeString((String) value.getValue());
            else
                throw new JsonGenerationException("Unsupported type for PathDetail.value" + value.getValue().getClass(), gen);

            gen.writeEndArray();
        }
    }

    public static class PathDetailDeserializer extends JsonDeserializer<PathDetail> {

        @Override
        public PathDetail deserialize(JsonParser jp, DeserializationContext ctxt) throws IOException {
            JsonNode pathDetail = jp.readValueAsTree();
            if (pathDetail.size() != 3)
                throw new JsonParseException(jp, "PathDetail array must have exactly 3 entries but was " + pathDetail.size());

            JsonNode from = pathDetail.get(0);
            JsonNode to = pathDetail.get(1);
            JsonNode val = pathDetail.get(2);

            PathDetail pd;
            if (val.isBoolean())
                pd = new PathDetail(val.asBoolean());
            else if (val.isLong())
                pd = new PathDetail(val.asLong());
            else if (val.isDouble())
                pd = new PathDetail(val.asDouble());
            else if (val.isTextual())
                pd = new PathDetail(val.asText());
            else
                throw new JsonParseException(jp, "Unsupported type of PathDetail value " + pathDetail.getNodeType().name());

            pd.setFirst(from.asInt());
            pd.setLast(to.asInt());
            return pd;
        }
    }

    private static class GraphHopperAPIFactory implements Factory<GraphHopperAPI> {
        private final PtFlagEncoder ptFlagEncoder;
        private final TranslationMap translationMap;
        private final GraphHopperStorage graphHopperStorage;
        private final LocationIndex locationIndex;
        private final GtfsStorage gtfsStorage;
        private final RealtimeFeed realtimeFeed;

        @Inject
        public GraphHopperAPIFactory(EncodingManager encodingManager, TranslationMap translationMap, GraphHopperStorage graphHopperStorage, LocationIndex locationIndex, GtfsStorage gtfsStorage, RealtimeFeed realtimeFeed) {
            this.ptFlagEncoder = ((PtFlagEncoder) encodingManager.getEncoder("pt"));
            this.translationMap = translationMap;
            this.graphHopperStorage = graphHopperStorage;
            this.locationIndex = locationIndex;
            this.gtfsStorage = gtfsStorage;
            this.realtimeFeed = realtimeFeed;
        }

        @Override
        public GraphHopperAPI provide() {
            return new GraphHopperGtfs(ptFlagEncoder, translationMap, graphHopperStorage, locationIndex, gtfsStorage, realtimeFeed);
        }

        @Override
        public void dispose(GraphHopperAPI instance) {

        }
    }
}<|MERGE_RESOLUTION|>--- conflicted
+++ resolved
@@ -164,11 +164,7 @@
                 configuration.graphhopper().has("datareader.file") ? Arrays.asList(configuration.graphhopper().get("datareader.file", "").split(",")) : Collections.emptyList());
         final TranslationMap translationMap = GraphHopperGtfs.createTranslationMap();
         final LocationIndex locationIndex = GraphHopperGtfs.createOrLoadIndex(ghDirectory, graphHopperStorage, ptFlagEncoder);
-<<<<<<< HEAD
-
-=======
-        final GraphHopperAPI graphHopper = new GraphHopperGtfs(ptFlagEncoder, translationMap, graphHopperStorage, locationIndex, gtfsStorage, RealtimeFeed.empty(gtfsStorage));
->>>>>>> 72ef9c11
+
         environment.jersey().register(new AbstractBinder() {
             @Override
             protected void configure() {
@@ -190,7 +186,7 @@
                     bindFactory(new Factory<RealtimeFeed>() {
                         @Override
                         public RealtimeFeed provide() {
-                            return RealtimeFeed.empty();
+                            return RealtimeFeed.empty(gtfsStorage);
                         }
 
                         @Override
