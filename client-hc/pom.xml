<?xml version="1.0" encoding="UTF-8"?>
<!--
  ~  Licensed to GraphHopper GmbH under one or more contributor
  ~  license agreements. See the NOTICE file distributed with this work for
  ~  additional information regarding copyright ownership.
  ~
  ~  GraphHopper GmbH licenses this file to you under the Apache License,
  ~  Version 2.0 (the "License"); you may not use this file except in
  ~  compliance with the License. You may obtain a copy of the License at
  ~
  ~       http://www.apache.org/licenses/LICENSE-2.0
  ~
  ~  Unless required by applicable law or agreed to in writing, software
  ~  distributed under the License is distributed on an "AS IS" BASIS,
  ~  WITHOUT WARRANTIES OR CONDITIONS OF ANY KIND, either express or implied.
  ~  See the License for the specific language governing permissions and
  ~  limitations under the License.
  -->

<project xmlns="http://maven.apache.org/POM/4.0.0" xmlns:xsi="http://www.w3.org/2001/XMLSchema-instance"
         xsi:schemaLocation="http://maven.apache.org/POM/4.0.0 http://maven.apache.org/xsd/maven-4.0.0.xsd">
    <modelVersion>4.0.0</modelVersion>

    <groupId>com.graphhopper</groupId>
    <artifactId>directions-api-client-hc</artifactId>
    <version>0.11-SNAPSHOT</version>
    <packaging>jar</packaging>
    <name>GraphHopper Directions API hand-crafted Java Client.</name>
     
    <parent>
        <groupId>com.graphhopper</groupId>
        <artifactId>graphhopper-parent</artifactId>
        <version>0.11-SNAPSHOT</version>
    </parent>  
<<<<<<< HEAD

=======
    
    <properties>
        <slf4j.version>1.7.21</slf4j.version>        
        <project.build.sourceEncoding>UTF-8</project.build.sourceEncoding>
        <project.reporting.outputEncoding>UTF-8</project.reporting.outputEncoding>
    </properties>
    
>>>>>>> 7e9c82c2
    <dependencies>
        <dependency>
            <groupId>com.graphhopper</groupId>
            <artifactId>graphhopper-core</artifactId>
            <version>${project.parent.version}</version>
            <exclusions>
                <!-- We cannot yet exclude this as e.g. Helper class uses trove classes
                     and Helper is used e.g. in PointList
                <exclusion>
                    <groupId>net.sf.trove4j</groupId>
                    <artifactId>trove4j</artifactId>
                </exclusion>
                -->
                <exclusion>
                    <groupId>org.apache.xmlgraphics</groupId>
                    <artifactId>xmlgraphics-commons</artifactId>
                </exclusion>
            </exclusions>
        </dependency>

        <dependency>
            <groupId>com.fasterxml.jackson.core</groupId>
            <artifactId>jackson-databind</artifactId>
            <version>${jackson.version}</version>
        </dependency>

        <dependency>
            <groupId>javax.xml.ws</groupId>
            <artifactId>jaxws-api</artifactId>
            <version>2.3.0</version>
        </dependency>
        <dependency>
            <groupId>javax.activation</groupId>
            <artifactId>activation</artifactId>
            <version>1.1.1</version>
        </dependency>
<<<<<<< HEAD
=======

>>>>>>> 7e9c82c2
        <dependency>
            <groupId>com.squareup.okhttp3</groupId>
            <artifactId>okhttp</artifactId>
            <version>3.8.0</version>
        </dependency>
        
        <dependency>
            <groupId>org.slf4j</groupId>
            <artifactId>slf4j-api</artifactId>
            <version>${slf4j.version}</version>
        </dependency>   
        
        <dependency>
            <groupId>org.slf4j</groupId>
            <artifactId>slf4j-log4j12</artifactId>
            <version>${slf4j.version}</version>
            <scope>test</scope>
        </dependency>
        <dependency>
            <groupId>log4j</groupId>
            <artifactId>log4j</artifactId>
            <version>1.2.17</version>
            <scope>test</scope>
        </dependency>
        <dependency>
            <groupId>junit</groupId>
            <artifactId>junit</artifactId>
            <version>4.12</version>
            <scope>test</scope>
        </dependency>
    </dependencies>
    <build>
        <plugins>
            <plugin>
                <groupId>org.apache.maven.plugins</groupId>
                <artifactId>maven-compiler-plugin</artifactId>
                <version>3.3</version>
                <configuration>
                    <compilerArgument>-XDignore.symbol.file</compilerArgument>
                    <fork>true</fork>
                    <source>1.7</source>
                    <target>1.7</target>
                </configuration>
            </plugin>
            
            <plugin>
                <groupId>org.apache.maven.plugins</groupId>
                <artifactId>maven-failsafe-plugin</artifactId>
                <version>2.19.1</version>
                <executions>
                    <execution>
                        <goals>
                            <goal>integration-test</goal>
                            <goal>verify</goal>
                        </goals>
                    </execution>
                </executions>
            </plugin>
        </plugins>        
    </build>
        
</project><|MERGE_RESOLUTION|>--- conflicted
+++ resolved
@@ -32,17 +32,11 @@
         <artifactId>graphhopper-parent</artifactId>
         <version>0.11-SNAPSHOT</version>
     </parent>  
-<<<<<<< HEAD
-
-=======
-    
     <properties>
-        <slf4j.version>1.7.21</slf4j.version>        
+        <slf4j.version>1.7.21</slf4j.version>
         <project.build.sourceEncoding>UTF-8</project.build.sourceEncoding>
         <project.reporting.outputEncoding>UTF-8</project.reporting.outputEncoding>
     </properties>
-    
->>>>>>> 7e9c82c2
     <dependencies>
         <dependency>
             <groupId>com.graphhopper</groupId>
@@ -79,16 +73,13 @@
             <artifactId>activation</artifactId>
             <version>1.1.1</version>
         </dependency>
-<<<<<<< HEAD
-=======
 
->>>>>>> 7e9c82c2
         <dependency>
             <groupId>com.squareup.okhttp3</groupId>
             <artifactId>okhttp</artifactId>
             <version>3.8.0</version>
         </dependency>
-        
+
         <dependency>
             <groupId>org.slf4j</groupId>
             <artifactId>slf4j-api</artifactId>
