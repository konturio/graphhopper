--- conflicted
+++ resolved
@@ -15,13 +15,8 @@
     <parent>
         <relativePath>../..</relativePath>
         <groupId>com.graphhopper</groupId>
-<<<<<<< HEAD
-        <artifactId>graphhopper-parent</artifactId>
-        <version>0.10-SNAPSHOT</version>
-=======
         <artifactId>graphhopper-parent</artifactId>    	
         <version>${revision}</version>
->>>>>>> 66085737
     </parent>
     <properties>
         <vtm.version>0.9.2</vtm.version>
