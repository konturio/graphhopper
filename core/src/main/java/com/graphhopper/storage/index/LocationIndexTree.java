--- conflicted
+++ resolved
@@ -33,7 +33,6 @@
 import gnu.trove.set.hash.TIntHashSet;
 import java.util.ArrayList;
 import java.util.Arrays;
-import java.util.BitSet;
 import java.util.Collection;
 import java.util.List;
 import org.slf4j.Logger;
@@ -648,81 +647,7 @@
                     }
 
                     @Override
-<<<<<<< HEAD
-                    protected boolean goFurther( int baseNode )
-                    {
-                        currNode = baseNode;
-                        currLat = graph.getLatitude(baseNode);
-                        currLon = graph.getLongitude(baseNode);
-                        currNormedDist = distCalc.calcNormalizedDist(queryLat, queryLon, currLat, currLon);
-                        return goFurther;
-                    }
-
-                    @Override
-                    protected boolean checkAdjacent( EdgeIteratorState currEdge )
-                    {
-                        goFurther = false;
-                        if (!edgeFilter.accept(currEdge))
-                        {
-                            // only limit the adjNode to a certain radius as currNode could be the wrong side of a valid edge
-                            // goFurther = currDist < minResolution2InMeterNormed;
-                            return true;
-                        }
-
-                        int tmpClosestNode = currNode;
-                        if (check(tmpClosestNode, currNormedDist, 0, currEdge, QueryResult.Position.TOWER))
-                        {
-                            if (currNormedDist <= equalNormedDelta)
-                                return false;
-                        }
-
-                        int adjNode = currEdge.getAdjNode();
-                        double adjLat = graph.getLatitude(adjNode);
-                        double adjLon = graph.getLongitude(adjNode);
-                        double adjDist = distCalc.calcNormalizedDist(adjLat, adjLon, queryLat, queryLon);
-                        // if there are wayPoints this is only an approximation
-                        if (adjDist < currNormedDist)
-                            tmpClosestNode = adjNode;
-
-                        double tmpLat = currLat;
-                        double tmpLon = currLon;
-                        double tmpNormedDist;
-                        PointList pointList = currEdge.fetchWayGeometry(2);
-                        int len = pointList.getSize();
-                        for (int pointIndex = 0; pointIndex < len; pointIndex++)
-                        {
-                            double wayLat = pointList.getLatitude(pointIndex);
-                            double wayLon = pointList.getLongitude(pointIndex);
-                            QueryResult.Position pos = QueryResult.Position.EDGE;
-                            if (distCalc.validEdgeDistance(queryLat, queryLon, tmpLat, tmpLon, wayLat, wayLon))
-                            {
-                                tmpNormedDist = distCalc.calcNormalizedEdgeDistance(queryLat, queryLon,
-                                        tmpLat, tmpLon, wayLat, wayLon);
-                                check(tmpClosestNode, tmpNormedDist, pointIndex, currEdge, pos);
-                            } else if (pointIndex + 1 == len)
-                            {
-                                tmpNormedDist = adjDist;
-                                pos = QueryResult.Position.TOWER;
-                            } else
-                            {
-                                tmpNormedDist = distCalc.calcNormalizedDist(queryLat, queryLon, wayLat, wayLon);
-                                pos = QueryResult.Position.PILLAR;
-                            }
-                            check(tmpClosestNode, tmpNormedDist, pointIndex + 1, currEdge, pos);
-
-                            if (tmpNormedDist <= equalNormedDelta)
-                                return false;
-
-                            tmpLat = wayLat;
-                            tmpLon = wayLon;
-                        }
-                        return closestMatch.getQueryDistance() > equalNormedDelta;
-                    }
-
-                    boolean check( int node, double normedDist, int wayIndex, EdgeIteratorState edge, QueryResult.Position pos )
-=======
-                    protected boolean check( int node, double normedDist, int wayIndex, EdgeIterator iter, QueryResult.Position pos )
->>>>>>> d98914cf
+                    protected boolean check( int node, double normedDist, int wayIndex, EdgeIteratorState edge, QueryResult.Position pos )
                     {
                         if (normedDist < closestMatch.getQueryDistance())
                         {
@@ -790,7 +715,7 @@
         }
 
         @Override
-        protected boolean checkAdjacent( EdgeIterator currEdge )
+        protected boolean checkAdjacent( EdgeIteratorState currEdge )
         {
             goFurther = false;
             if (!edgeFilter.accept(currEdge))
@@ -852,7 +777,7 @@
 
         protected abstract double getQueryDistance();
 
-        protected abstract boolean check( int node, double normedDist, int wayIndex, EdgeIterator iter, QueryResult.Position pos );
+        protected abstract boolean check( int node, double normedDist, int wayIndex, EdgeIteratorState iter, QueryResult.Position pos );
     }
 
     protected int pickBestNode( int nodeA, int nodeB )
