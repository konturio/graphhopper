--- conflicted
+++ resolved
@@ -175,11 +175,7 @@
 
         @Override
         public AStarEntry getParent() {
-<<<<<<< HEAD
-            return (AStarEntry) super.parent;
-=======
             return (AStarEntry) parent;
->>>>>>> d6f9dc44
         }
     }
 
