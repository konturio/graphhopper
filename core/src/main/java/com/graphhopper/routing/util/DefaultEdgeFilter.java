/*
 *  Licensed to GraphHopper GmbH under one or more contributor
 *  license agreements. See the NOTICE file distributed with this work for
 *  additional information regarding copyright ownership.
 *
 *  GraphHopper GmbH licenses this file to you under the Apache License,
 *  Version 2.0 (the "License"); you may not use this file except in
 *  compliance with the License. You may obtain a copy of the License at
 *
 *       http://www.apache.org/licenses/LICENSE-2.0
 *
 *  Unless required by applicable law or agreed to in writing, software
 *  distributed under the License is distributed on an "AS IS" BASIS,
 *  WITHOUT WARRANTIES OR CONDITIONS OF ANY KIND, either express or implied.
 *  See the License for the specific language governing permissions and
 *  limitations under the License.
 */
package com.graphhopper.routing.util;

import com.graphhopper.routing.profiles.BooleanEncodedValue;
import com.graphhopper.util.EdgeIteratorState;

/**
 * @author Peter Karich
 */
public class DefaultEdgeFilter implements EdgeFilter {
    private final boolean bwd;
    private final boolean fwd;
    protected final BooleanEncodedValue accessEnc;

    protected DefaultEdgeFilter(BooleanEncodedValue accessEnc, boolean fwd, boolean bwd) {
        this.accessEnc = accessEnc;
        this.fwd = fwd;
        this.bwd = bwd;
    }

    public static DefaultEdgeFilter outEdges(BooleanEncodedValue accessEnc) {
        return new DefaultEdgeFilter(accessEnc, true, false);
    }

    public static DefaultEdgeFilter outEdges(FlagEncoder flagEncoder) {
        return new DefaultEdgeFilter(flagEncoder.getAccessEnc(), true, false);
    }

    public static DefaultEdgeFilter inEdges(FlagEncoder flagEncoder) {
        return new DefaultEdgeFilter(flagEncoder.getAccessEnc(), false, true);
    }

    /**
     * Accepts all edges that are either forward or backward for the given flag encoder.
     * Edges where neither one of the flags is enabled will still not be accepted. If you need to retrieve all edges
     * regardless of their encoding use {@link EdgeFilter#ALL_EDGES} instead.
     */
    public static DefaultEdgeFilter allEdges(FlagEncoder flagEncoder) {
        return new DefaultEdgeFilter(flagEncoder.getAccessEnc(), true, true);
    }

    @Override
    public final boolean accept(EdgeIteratorState iter) {
<<<<<<< HEAD
        return fwd && iter.get(accessEnc) || bwd && iter.getReverse(accessEnc);
=======
        if (iter.getBaseNode() == iter.getAdjNode()) {
            // this is needed for edge-based CH
            // background: we need to explicitly accept shortcut edges that are loops, because if we insert a loop
            // shortcut with the fwd flag a DefaultEdgeFilter with bwd=true and fwd=false does not find it, although 
            // it is also an 'incoming' edge.
            return iter.isForward(encoder) || iter.isBackward(encoder);
        }
        return fwd && iter.isForward(encoder) || bwd && iter.isBackward(encoder);
>>>>>>> 6db9079b
    }

    public boolean acceptsBackward() {
        return bwd;
    }

    public boolean acceptsForward() {
        return fwd;
    }

    @Override
    public String toString() {
        return accessEnc.toString() + ", bwd:" + bwd + ", fwd:" + fwd;
    }
}<|MERGE_RESOLUTION|>--- conflicted
+++ resolved
@@ -57,18 +57,15 @@
 
     @Override
     public final boolean accept(EdgeIteratorState iter) {
-<<<<<<< HEAD
-        return fwd && iter.get(accessEnc) || bwd && iter.getReverse(accessEnc);
-=======
+        // TODO NOW - do we need (to change) this ?
         if (iter.getBaseNode() == iter.getAdjNode()) {
             // this is needed for edge-based CH
             // background: we need to explicitly accept shortcut edges that are loops, because if we insert a loop
-            // shortcut with the fwd flag a DefaultEdgeFilter with bwd=true and fwd=false does not find it, although 
+            // shortcut with the fwd flag a DefaultEdgeFilter with bwd=true and fwd=false does not find it, although
             // it is also an 'incoming' edge.
-            return iter.isForward(encoder) || iter.isBackward(encoder);
+            return iter.get(accessEnc) || iter.getReverse(accessEnc);
         }
-        return fwd && iter.isForward(encoder) || bwd && iter.isBackward(encoder);
->>>>>>> 6db9079b
+        return fwd && iter.get(accessEnc) || bwd && iter.getReverse(accessEnc);
     }
 
     public boolean acceptsBackward() {
