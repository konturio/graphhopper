--- conflicted
+++ resolved
@@ -40,10 +40,7 @@
     void init(int from, double fromWeight, int to, double toWeight) {
         initFrom(from, fromWeight);
         initTo(to, toWeight);
-<<<<<<< HEAD
-=======
         postInit(from, to);
->>>>>>> d6f9dc44
     }
 
     abstract void initFrom(int from, double dist);
