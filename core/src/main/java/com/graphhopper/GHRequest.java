/*
 *  Licensed to GraphHopper GmbH under one or more contributor
 *  license agreements. See the NOTICE file distributed with this work for 
 *  additional information regarding copyright ownership.
 * 
 *  GraphHopper GmbH licenses this file to you under the Apache License, 
 *  Version 2.0 (the "License"); you may not use this file except in 
 *  compliance with the License. You may obtain a copy of the License at
 * 
 *       http://www.apache.org/licenses/LICENSE-2.0
 * 
 *  Unless required by applicable law or agreed to in writing, software
 *  distributed under the License is distributed on an "AS IS" BASIS,
 *  WITHOUT WARRANTIES OR CONDITIONS OF ANY KIND, either express or implied.
 *  See the License for the specific language governing permissions and
 *  limitations under the License.
 */
package com.graphhopper;

import com.graphhopper.routing.util.HintsMap;
import com.graphhopper.util.Helper;
import com.graphhopper.util.Parameters;
import com.graphhopper.util.shapes.GHPoint;

import javax.ws.rs.DefaultValue;
import javax.ws.rs.QueryParam;
import javax.ws.rs.core.Context;
import javax.ws.rs.core.UriInfo;
import java.util.*;

import static com.graphhopper.util.Parameters.Routing.*;

/**
 * GraphHopper request wrapper to simplify requesting GraphHopper.
 *
 * @author Peter Karich
 * @author ratrun
 */
public class GHRequest {
    private final List<GHLocation> points = new ArrayList<>();
    private final HintsMap hints = new HintsMap();
    // List of favored start (1st element) and arrival heading (all other).
    // Headings are north based azimuth (clockwise) in (0, 360) or NaN for equal preference
    private final List<Double> favoredHeadings = new ArrayList<>();
    private List<String> pointHints = new ArrayList<>();
    private List<String> pathDetails = new ArrayList<>();
    private String algo = "";
    private boolean possibleToAdd = false;
    private Locale locale = Locale.US;

    public GHRequest() {
        this(5);
    }

    public GHRequest(int size) {
        possibleToAdd = true;
    }

    /**
     * Set routing request from specified startPlace (fromLat, fromLon) to endPlace (toLat, toLon)
     * with a preferred start and end heading. Headings are north based azimuth (clockwise) in (0,
     * 360) or NaN for equal preference.
     */
    public GHRequest(double fromLat, double fromLon, double toLat, double toLon,
                     double startHeading, double endHeading) {
        this(new GHPoint(fromLat, fromLon), new GHPoint(toLat, toLon), startHeading, endHeading);
    }

    /**
     * Set routing request from specified startPlace (fromLat, fromLon) to endPlace (toLat, toLon)
     */
    public GHRequest(double fromLat, double fromLon, double toLat, double toLon) {
        this(new GHPoint(fromLat, fromLon), new GHPoint(toLat, toLon));
    }

    /**
     * Set routing request from specified startPlace to endPlace with a preferred start and end
     * heading. Headings are north based azimuth (clockwise) in (0, 360) or NaN for equal preference
     */
    public GHRequest(GHPoint startPlace, GHPoint endPlace, double startHeading, double endHeading) {
        if (startPlace == null)
            throw new IllegalStateException("'from' cannot be null");

        if (endPlace == null)
            throw new IllegalStateException("'to' cannot be null");

        points.add(new GHPointLocation(startPlace));
        points.add(new GHPointLocation(endPlace));

        validateAzimuthValue(startHeading);
        favoredHeadings.add(startHeading);
        validateAzimuthValue(endHeading);
        favoredHeadings.add(endHeading);
    }

    public GHRequest(GHPoint startPlace, GHPoint endPlace) {
        this(startPlace, endPlace, Double.NaN, Double.NaN);
    }

    /**
     * Set routing request
     * <p>
     *
     * @param points          List of stopover points in order: start, 1st stop, 2nd stop, ..., end
     * @param favoredHeadings List of favored headings for starting (start point) and arrival (via
     *                        and end points) Headings are north based azimuth (clockwise) in (0, 360) or NaN for equal
     */
    public GHRequest(List<GHPoint> points, List<Double> favoredHeadings) {
        if (points.size() != favoredHeadings.size())
            throw new IllegalArgumentException("Size of headings (" + favoredHeadings.size()
                    + ") must match size of points (" + points.size() + ")");

        for (Double heading : favoredHeadings) {
            validateAzimuthValue(heading);
        }
        for (GHPoint point : points) {
            this.points.add(new GHPointLocation(point));
        }
        this.favoredHeadings.addAll(favoredHeadings);
    }

    public GHRequest(
            @Context UriInfo uriInfo,
            @QueryParam("point") List<GHLocation> points,
            @QueryParam("heading") List<Double> favoredHeadings,
            @QueryParam("vehicle") @DefaultValue("car") String vehicleStr,
            @QueryParam("weighting") @DefaultValue("fastest") String weighting,
            @QueryParam("algorithm") @DefaultValue("") String algoStr,
            @QueryParam("locale") @DefaultValue("en") String localeStr,
            @QueryParam(CALC_POINTS) @DefaultValue("true") boolean calcPoints,
            @QueryParam(INSTRUCTIONS) @DefaultValue("true") boolean instructions,
            @QueryParam(WAY_POINT_MAX_DISTANCE) @DefaultValue("1") double minPathPrecision,
            @QueryParam(Parameters.Routing.POINT_HINT) List<String> pointHints,
            @QueryParam(Parameters.DETAILS.PATH_DETAILS) List<String> pathDetails) {
        if (favoredHeadings != null && points != null) {
            if (favoredHeadings.size() == 0) {
                favoredHeadings = new ArrayList<>(Collections.nCopies(points.size(), Double.NaN));
            } else if (favoredHeadings.size() == 1 && points.size() > 0) {
                // if only one favored heading is specified take as start heading
                final Double startHeading = favoredHeadings.get(0);
                favoredHeadings = new ArrayList<>(Collections.nCopies(points.size(), Double.NaN));
                favoredHeadings.set(0, startHeading);
            }
            this.points.addAll(points);
            this.favoredHeadings.addAll(favoredHeadings);
        }
        for (Map.Entry<String, List<String>> e : uriInfo.getQueryParameters().entrySet()) {
            if (e.getValue().size() == 1) {
                hints.put(e.getKey(), e.getValue().get(0));
            } else {
                // Do nothing.
                // TODO: this is dangerous: I can only silently swallow
                // the forbidden multiparameter. If I comment-in the line below,
                // I get an exception, because "point" regularly occurs
                // multiple times.
                // I think either unknown parameters (hints) should be allowed
                // to be multiparameters, too, or we shouldn't use them for
                // known parameters either, _or_ known parameters
                // must be filtered before they come to this code point,
                // _or_ we stop passing unknown parameters alltogether..
                //
                // throw new WebApplicationException(String.format("This query parameter (hint) is not allowed to occur multiple times: %s", e.getKey()));
            }
        }
        setVehicle(vehicleStr);
        setWeighting(weighting);
        setAlgorithm(algoStr);
        setLocale(localeStr);
        setPointHints(pointHints);
        setPathDetails(pathDetails);
        hints.
            put(CALC_POINTS, calcPoints).
            put(INSTRUCTIONS, instructions).
            put(WAY_POINT_MAX_DISTANCE, minPathPrecision);
    }

<<<<<<< HEAD
=======
    public GHRequest(
            @Context UriInfo uriInfo,
            @QueryParam("point") List<GHPoint> points,
            @QueryParam("heading") List<Double> favoredHeadings,
            @QueryParam("vehicle") @DefaultValue("car") String vehicleStr,
            @QueryParam("weighting") @DefaultValue("fastest") String weighting,
            @QueryParam("algorithm") @DefaultValue("") String algoStr,
            @QueryParam("locale") @DefaultValue("en") String localeStr,
            @QueryParam(CALC_POINTS) @DefaultValue("true") boolean calcPoints,
            @QueryParam(INSTRUCTIONS) @DefaultValue("true") boolean instructions,
            @QueryParam(WAY_POINT_MAX_DISTANCE) @DefaultValue("1") double minPathPrecision,
            @QueryParam(Parameters.Routing.POINT_HINT) List<String> pointHints,
            @QueryParam(Parameters.DETAILS.PATH_DETAILS) List<String> pathDetails) {
        if (favoredHeadings.size() == 0) {
            favoredHeadings = new ArrayList<>(Collections.nCopies(points.size(), Double.NaN));
        } else if (favoredHeadings.size() == 1 && points.size() > 0) {
            // if only one favored heading is specified take as start heading
            final Double startHeading = favoredHeadings.get(0);
            favoredHeadings = new ArrayList<>(Collections.nCopies(points.size(), Double.NaN));
            favoredHeadings.set(0, startHeading);
        }
        this.points = points;
        this.favoredHeadings = favoredHeadings;
        for (Map.Entry<String, List<String>> e : uriInfo.getQueryParameters().entrySet()) {
            if (e.getValue().size() == 1) {
                hints.put(e.getKey(), e.getValue().get(0));
            } else {
                // Do nothing.
                // TODO: this is dangerous: I can only silently swallow
                // the forbidden multiparameter. If I comment-in the line below,
                // I get an exception, because "point" regularly occurs
                // multiple times.
                // I think either unknown parameters (hints) should be allowed
                // to be multiparameters, too, or we shouldn't use them for
                // known parameters either, _or_ known parameters
                // must be filtered before they come to this code point,
                // _or_ we stop passing unknown parameters alltogether..
                //
                // throw new WebApplicationException(String.format("This query parameter (hint) is not allowed to occur multiple times: %s", e.getKey()));
            }
        }
        setVehicle(vehicleStr);
        setWeighting(weighting);
        setAlgorithm(algoStr);
        setLocale(localeStr);
        setPointHints(pointHints);
        setPathDetails(pathDetails);
        hints.
            put(CALC_POINTS, calcPoints).
            put(INSTRUCTIONS, instructions).
            put(WAY_POINT_MAX_DISTANCE, minPathPrecision);
    }

>>>>>>> cb0fad68

    /**
     * Set routing request
     * <p>
     *
     * @param points List of stopover points in order: start, 1st stop, 2nd stop, ..., end
     */
    public GHRequest(List<GHPoint> points) {
        this(points, Collections.nCopies(points.size(), Double.NaN));
    }

    /**
     * Add stopover point to routing request.
     * <p>
     *
     * @param point          geographical position (see GHPoint)
     * @param favoredHeading north based azimuth (clockwise) in (0, 360) or NaN for equal preference
     */
    public GHRequest addPoint(GHPoint point, double favoredHeading) {
        if (point == null)
            throw new IllegalArgumentException("point cannot be null");

        if (!possibleToAdd)
            throw new IllegalStateException("Please call empty constructor if you intent to use "
                    + "more than two places via addPoint method.");

        points.add(new GHPointLocation(point));
        validateAzimuthValue(favoredHeading);
        favoredHeadings.add(favoredHeading);
        return this;
    }

    /**
     * Add stopover point to routing request.
     * <p>
     *
     * @param point geographical position (see GHPoint)
     */
    public GHRequest addPoint(GHPoint point) {
        addPoint(point, Double.NaN);
        return this;
    }

    public GHRequest addPoint(GHLocation point) {
        points.add(point);
        favoredHeadings.add(Double.NaN);
        return this;
    }

    /**
     * @return north based azimuth (clockwise) in (0, 360) or NaN for equal preference
     */
    public double getFavoredHeading(int i) {
        return favoredHeadings.get(i);
    }

    /**
     * @return if there exist a preferred heading for start/via/end point i
     */
    public boolean hasFavoredHeading(int i) {
        if (i >= favoredHeadings.size())
            return false;

        return !Double.isNaN(favoredHeadings.get(i));
    }

    private void validateAzimuthValue(double heading) {
        // heading must be in (0, 360) oder NaN
        if (!Double.isNaN(heading) && (Double.compare(heading, 360) > 0 || Double.compare(heading, 0) < 0))
            throw new IllegalArgumentException("Heading " + heading + " must be in range (0,360) or NaN");
    }

    public List<GHLocation> getPoints() {
        return points;
    }

    public String getAlgorithm() {
        return algo;
    }

    /**
     * For possible values see AlgorithmOptions.*
     */
    public GHRequest setAlgorithm(String algo) {
        if (algo != null)
            this.algo = Helper.camelCaseToUnderScore(algo);
        return this;
    }

    public Locale getLocale() {
        return locale;
    }

    public GHRequest setLocale(Locale locale) {
        if (locale != null)
            this.locale = locale;
        return this;
    }

    public GHRequest setLocale(String localeStr) {
        return setLocale(Helper.getLocale(localeStr));
    }

    public String getWeighting() {
        return hints.getWeighting();
    }

    /**
     * By default it supports fastest and shortest. Or specify empty to use default.
     */
    public GHRequest setWeighting(String w) {
        hints.setWeighting(w);
        return this;
    }

    public String getVehicle() {
        return hints.getVehicle();
    }

    /**
     * Specify car, bike or foot. Or specify empty to use default.
     */
    public GHRequest setVehicle(String vehicle) {
        hints.setVehicle(vehicle);
        return this;
    }

    public HintsMap getHints() {
        return hints;
    }

    public GHRequest setPointHints(List<String> pointHints) {
        this.pointHints = pointHints;
        return this;
    }

    public List<String> getPointHints() {
        return pointHints;
    }

    public boolean hasPointHints() {
        return pointHints.size() == points.size();
    }

    public GHRequest setPathDetails(List<String> pathDetails) {
        this.pathDetails = pathDetails;
        return this;
    }

    public List<String> getPathDetails() {
        return this.pathDetails;
    }

    @Override
    public String toString() {
        String res = "";
        for (GHLocation point : points) {
            if (res.isEmpty()) {
                res = point.toString();
            } else {
                res += "; " + point.toString();
            }
        }
        if (!algo.isEmpty())
            res += " (" + algo + ")";

        if (!pathDetails.isEmpty())
            res += " (PathDetails: " + pathDetails + ")";

        if (!hints.isEmpty())
            res += " (Hints:" + hints + ")";

        return res;
    }

    public List<Double> getFavoredHeadings() {
        return favoredHeadings;
    }
}<|MERGE_RESOLUTION|>--- conflicted
+++ resolved
@@ -119,63 +119,6 @@
         this.favoredHeadings.addAll(favoredHeadings);
     }
 
-    public GHRequest(
-            @Context UriInfo uriInfo,
-            @QueryParam("point") List<GHLocation> points,
-            @QueryParam("heading") List<Double> favoredHeadings,
-            @QueryParam("vehicle") @DefaultValue("car") String vehicleStr,
-            @QueryParam("weighting") @DefaultValue("fastest") String weighting,
-            @QueryParam("algorithm") @DefaultValue("") String algoStr,
-            @QueryParam("locale") @DefaultValue("en") String localeStr,
-            @QueryParam(CALC_POINTS) @DefaultValue("true") boolean calcPoints,
-            @QueryParam(INSTRUCTIONS) @DefaultValue("true") boolean instructions,
-            @QueryParam(WAY_POINT_MAX_DISTANCE) @DefaultValue("1") double minPathPrecision,
-            @QueryParam(Parameters.Routing.POINT_HINT) List<String> pointHints,
-            @QueryParam(Parameters.DETAILS.PATH_DETAILS) List<String> pathDetails) {
-        if (favoredHeadings != null && points != null) {
-            if (favoredHeadings.size() == 0) {
-                favoredHeadings = new ArrayList<>(Collections.nCopies(points.size(), Double.NaN));
-            } else if (favoredHeadings.size() == 1 && points.size() > 0) {
-                // if only one favored heading is specified take as start heading
-                final Double startHeading = favoredHeadings.get(0);
-                favoredHeadings = new ArrayList<>(Collections.nCopies(points.size(), Double.NaN));
-                favoredHeadings.set(0, startHeading);
-            }
-            this.points.addAll(points);
-            this.favoredHeadings.addAll(favoredHeadings);
-        }
-        for (Map.Entry<String, List<String>> e : uriInfo.getQueryParameters().entrySet()) {
-            if (e.getValue().size() == 1) {
-                hints.put(e.getKey(), e.getValue().get(0));
-            } else {
-                // Do nothing.
-                // TODO: this is dangerous: I can only silently swallow
-                // the forbidden multiparameter. If I comment-in the line below,
-                // I get an exception, because "point" regularly occurs
-                // multiple times.
-                // I think either unknown parameters (hints) should be allowed
-                // to be multiparameters, too, or we shouldn't use them for
-                // known parameters either, _or_ known parameters
-                // must be filtered before they come to this code point,
-                // _or_ we stop passing unknown parameters alltogether..
-                //
-                // throw new WebApplicationException(String.format("This query parameter (hint) is not allowed to occur multiple times: %s", e.getKey()));
-            }
-        }
-        setVehicle(vehicleStr);
-        setWeighting(weighting);
-        setAlgorithm(algoStr);
-        setLocale(localeStr);
-        setPointHints(pointHints);
-        setPathDetails(pathDetails);
-        hints.
-            put(CALC_POINTS, calcPoints).
-            put(INSTRUCTIONS, instructions).
-            put(WAY_POINT_MAX_DISTANCE, minPathPrecision);
-    }
-
-<<<<<<< HEAD
-=======
     public GHRequest(
             @Context UriInfo uriInfo,
             @QueryParam("point") List<GHPoint> points,
@@ -229,7 +172,6 @@
             put(WAY_POINT_MAX_DISTANCE, minPathPrecision);
     }
 
->>>>>>> cb0fad68
 
     /**
      * Set routing request
