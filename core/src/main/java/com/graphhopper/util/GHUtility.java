/*
 *  Licensed to GraphHopper GmbH under one or more contributor
 *  license agreements. See the NOTICE file distributed with this work for
 *  additional information regarding copyright ownership.
 *
 *  GraphHopper GmbH licenses this file to you under the Apache License,
 *  Version 2.0 (the "License"); you may not use this file except in
 *  compliance with the License. You may obtain a copy of the License at
 *
 *       http://www.apache.org/licenses/LICENSE-2.0
 *
 *  Unless required by applicable law or agreed to in writing, software
 *  distributed under the License is distributed on an "AS IS" BASIS,
 *  WITHOUT WARRANTIES OR CONDITIONS OF ANY KIND, either express or implied.
 *  See the License for the specific language governing permissions and
 *  limitations under the License.
 */
package com.graphhopper.util;

import com.carrotsearch.hppc.IntIndexedContainer;
import com.graphhopper.coll.GHBitSet;
import com.graphhopper.coll.GHBitSetImpl;
import com.graphhopper.coll.GHIntArrayList;
<<<<<<< HEAD
import com.graphhopper.routing.profiles.BooleanEncodedValue;
import com.graphhopper.routing.profiles.DecimalEncodedValue;
import com.graphhopper.routing.profiles.EnumEncodedValue;
import com.graphhopper.routing.profiles.IntEncodedValue;
=======
import com.graphhopper.routing.profiles.*;
>>>>>>> bf4c3001
import com.graphhopper.routing.util.AllCHEdgesIterator;
import com.graphhopper.routing.util.AllEdgesIterator;
import com.graphhopper.routing.util.EdgeFilter;
import com.graphhopper.routing.util.FlagEncoder;
import com.graphhopper.storage.*;
import com.graphhopper.util.shapes.BBox;

import java.util.*;
import java.util.concurrent.atomic.AtomicInteger;

/**
 * A helper class to avoid cluttering the Graph interface with all the common methods. Most of the
 * methods are useful for unit tests or debugging only.
 *
 * @author Peter Karich
 */
public class GHUtility {
    /**
     * This method could throw exception if problems like index out of bounds etc
     */
    public static List<String> getProblems(Graph g) {
        List<String> problems = new ArrayList<>();
        int nodes = g.getNodes();
        int nodeIndex = 0;
        NodeAccess na = g.getNodeAccess();
        try {
            EdgeExplorer explorer = g.createEdgeExplorer();
            for (; nodeIndex < nodes; nodeIndex++) {
                double lat = na.getLatitude(nodeIndex);
                if (lat > 90 || lat < -90)
                    problems.add("latitude is not within its bounds " + lat);

                double lon = na.getLongitude(nodeIndex);
                if (lon > 180 || lon < -180)
                    problems.add("longitude is not within its bounds " + lon);

                EdgeIterator iter = explorer.setBaseNode(nodeIndex);
                while (iter.next()) {
                    if (iter.getAdjNode() >= nodes) {
                        problems.add("edge of " + nodeIndex + " has a node " + iter.getAdjNode() + " greater or equal to getNodes");
                    }
                    if (iter.getAdjNode() < 0) {
                        problems.add("edge of " + nodeIndex + " has a negative node " + iter.getAdjNode());
                    }
                }
            }
        } catch (Exception ex) {
            throw new RuntimeException("problem with node " + nodeIndex, ex);
        }

//        for (int i = 0; i < nodes; i++) {
//            new BreadthFirstSearch().start(g, i);
//        }
        return problems;
    }

    /**
     * Counts reachable edges.
     */
    public static int count(EdgeIterator iter) {
        int counter = 0;
        while (iter.next()) {
            counter++;
        }
        return counter;
    }

    public static Set<Integer> asSet(int... values) {
        Set<Integer> s = new HashSet<>();
        for (int v : values) {
            s.add(v);
        }
        return s;
    }

    public static Set<Integer> getNeighbors(EdgeIterator iter) {
        // make iteration order over set static => linked
        Set<Integer> list = new LinkedHashSet<>();
        while (iter.next()) {
            list.add(iter.getAdjNode());
        }
        return list;
    }

    public static List<Integer> getEdgeIds(EdgeIterator iter) {
        List<Integer> list = new ArrayList<>();
        while (iter.next()) {
            list.add(iter.getEdge());
        }
        return list;
    }

    public static void printEdgeInfo(final Graph g, FlagEncoder encoder) {
        System.out.println("-- Graph nodes:" + g.getNodes() + " edges:" + g.getAllEdges().length() + " ---");
        AllEdgesIterator iter = g.getAllEdges();
        BooleanEncodedValue accessEnc = encoder.getAccessEnc();
        while (iter.next()) {
            String prefix = (iter instanceof AllCHEdgesIterator && ((AllCHEdgesIterator) iter).isShortcut()) ? "sc" : "  ";
            String fwdStr = iter.get(accessEnc) ? "fwd" : "   ";
            String bwdStr = iter.getReverse(accessEnc) ? "bwd" : "   ";
            System.out.println(prefix + " " + iter + " " + fwdStr + " " + bwdStr + " " + iter.getDistance());
        }
    }

    public static void printGraphForUnitTest(Graph g, FlagEncoder encoder) {
        printGraphForUnitTest(g, encoder, new BBox(
                Double.NEGATIVE_INFINITY, Double.POSITIVE_INFINITY, Double.NEGATIVE_INFINITY, Double.POSITIVE_INFINITY));
    }

    public static void printGraphForUnitTest(Graph g, FlagEncoder encoder, BBox bBox) {
        NodeAccess na = g.getNodeAccess();
        for (int node = 0; node < g.getNodes(); ++node) {
            if (bBox.contains(na.getLat(node), na.getLon(node))) {
                System.out.printf(Locale.ROOT, "na.setNode(%d, %f, %f);\n", node, na.getLat(node), na.getLon(node));
            }
        }
        AllEdgesIterator iter = g.getAllEdges();
        while (iter.next()) {
            if (bBox.contains(na.getLat(iter.getBaseNode()), na.getLon(iter.getBaseNode())) &&
                    bBox.contains(na.getLat(iter.getAdjNode()), na.getLon(iter.getAdjNode()))) {
                printUnitTestEdge(encoder, iter);
            }
        }
    }

    private static void printUnitTestEdge(FlagEncoder encoder, EdgeIteratorState edge) {
        BooleanEncodedValue accessEnc = encoder.getAccessEnc();
        boolean fwd = edge.get(accessEnc);
        boolean bwd = edge.getReverse(accessEnc);
        if (!fwd && !bwd) {
            return;
        }
        int from = fwd ? edge.getBaseNode() : edge.getAdjNode();
        int to = fwd ? edge.getAdjNode() : edge.getBaseNode();
        System.out.printf(Locale.ROOT,
                "graph.edge(%d, %d, %f, %s);\n", from, to, edge.getDistance(), fwd && bwd ? "true" : "false");
    }

    public static void printInfo(final Graph g, int startNode, final int counts, final EdgeFilter filter) {
        new BreadthFirstSearch() {
            int counter = 0;

            @Override
            protected boolean goFurther(int nodeId) {
                System.out.println(getNodeInfo(g, nodeId, filter));
                return counter++ <= counts;
            }
        }.start(g.createEdgeExplorer(), startNode);
    }

    public static String getNodeInfo(CHGraph g, int nodeId, EdgeFilter filter) {
        CHEdgeExplorer ex = g.createEdgeExplorer(filter);
        CHEdgeIterator iter = ex.setBaseNode(nodeId);
        NodeAccess na = g.getNodeAccess();
        String str = nodeId + ":" + na.getLatitude(nodeId) + "," + na.getLongitude(nodeId) + "\n";
        while (iter.next()) {
            str += "  ->" + iter.getAdjNode() + "(" + iter.getSkippedEdge1() + "," + iter.getSkippedEdge2() + ") "
                    + iter.getEdge() + " \t" + BitUtil.BIG.toBitString(iter.getFlags().ints[0], 8) + "\n";
        }
        return str;
    }

    public static String getNodeInfo(Graph g, int nodeId, EdgeFilter filter) {
        EdgeIterator iter = g.createEdgeExplorer(filter).setBaseNode(nodeId);
        NodeAccess na = g.getNodeAccess();
        String str = nodeId + ":" + na.getLatitude(nodeId) + "," + na.getLongitude(nodeId) + "\n";
        while (iter.next()) {
            str += "  ->" + iter.getAdjNode() + " (" + iter.getDistance() + ") pillars:"
                    + iter.fetchWayGeometry(0).getSize() + ", edgeId:" + iter.getEdge()
                    + "\t" + BitUtil.BIG.toBitString(iter.getFlags().ints[0], 8) + "\n";
        }
        return str;
    }

    public static Graph shuffle(Graph g, Graph sortedGraph) {
        int nodes = g.getNodes();
        GHIntArrayList list = new GHIntArrayList(nodes);
        list.fill(nodes, -1);
        for (int i = 0; i < nodes; i++) {
            list.set(i, i);
        }
        list.shuffle(new Random());
        return createSortedGraph(g, sortedGraph, list);
    }

    /**
     * Sorts the graph according to depth-first search traversal. Other traversals have either no
     * significant difference (bfs) for querying or are worse (z-curve).
     */
    public static Graph sortDFS(Graph g, Graph sortedGraph) {
        int nodes = g.getNodes();
        final GHIntArrayList list = new GHIntArrayList(nodes);
        list.fill(nodes, -1);
        final GHBitSetImpl bitset = new GHBitSetImpl(nodes);
        final AtomicInteger ref = new AtomicInteger(-1);
        EdgeExplorer explorer = g.createEdgeExplorer();
        for (int startNode = 0; startNode >= 0 && startNode < nodes;
             startNode = bitset.nextClear(startNode + 1)) {
            new DepthFirstSearch() {
                @Override
                protected GHBitSet createBitSet() {
                    return bitset;
                }

                @Override
                protected boolean goFurther(int nodeId) {
                    list.set(nodeId, ref.incrementAndGet());
                    return super.goFurther(nodeId);
                }
            }.start(explorer, startNode);
        }
        return createSortedGraph(g, sortedGraph, list);
    }

    static Graph createSortedGraph(Graph fromGraph, Graph toSortedGraph, final IntIndexedContainer oldToNewNodeList) {
        AllEdgesIterator eIter = fromGraph.getAllEdges();
        while (eIter.next()) {
            int base = eIter.getBaseNode();
            int newBaseIndex = oldToNewNodeList.get(base);
            int adj = eIter.getAdjNode();
            int newAdjIndex = oldToNewNodeList.get(adj);

            // ignore empty entries
            if (newBaseIndex < 0 || newAdjIndex < 0)
                continue;

            toSortedGraph.edge(newBaseIndex, newAdjIndex).copyPropertiesFrom(eIter);
        }

        int nodes = fromGraph.getNodes();
        NodeAccess na = fromGraph.getNodeAccess();
        NodeAccess sna = toSortedGraph.getNodeAccess();
        for (int old = 0; old < nodes; old++) {
            int newIndex = oldToNewNodeList.get(old);
            if (sna.is3D())
                sna.setNode(newIndex, na.getLatitude(old), na.getLongitude(old), na.getElevation(old));
            else
                sna.setNode(newIndex, na.getLatitude(old), na.getLongitude(old));
        }
        return toSortedGraph;
    }

    /**
     * @return the specified toGraph which is now filled with data from fromGraph
     */
    // TODO very similar to createSortedGraph -> use a 'int map(int)' interface
    public static Graph copyTo(Graph fromGraph, Graph toGraph) {
        AllEdgesIterator eIter = fromGraph.getAllEdges();
        while (eIter.next()) {
            int base = eIter.getBaseNode();
            int adj = eIter.getAdjNode();
            toGraph.edge(base, adj).copyPropertiesFrom(eIter);
        }

        NodeAccess fna = fromGraph.getNodeAccess();
        NodeAccess tna = toGraph.getNodeAccess();
        int nodes = fromGraph.getNodes();
        for (int node = 0; node < nodes; node++) {
            if (tna.is3D())
                tna.setNode(node, fna.getLatitude(node), fna.getLongitude(node), fna.getElevation(node));
            else
                tna.setNode(node, fna.getLatitude(node), fna.getLongitude(node));
        }
        return toGraph;
    }

    static Directory guessDirectory(GraphStorage store) {
        if (store.getDirectory() instanceof MMapDirectory) {
            throw new IllegalStateException("not supported yet: mmap will overwrite existing storage at the same location");
        }
        String location = store.getDirectory().getLocation();
        boolean isStoring = ((GHDirectory) store.getDirectory()).isStoring();
        return new RAMDirectory(location, isStoring);
    }

    /**
     * Create a new storage from the specified one without copying the data.
     */
    public static GraphHopperStorage newStorage(GraphHopperStorage store) {
        Directory outdir = guessDirectory(store);
        boolean is3D = store.getNodeAccess().is3D();

        return new GraphHopperStorage(store.getCHWeightings(), outdir, store.getEncodingManager(),
                is3D, store.getExtension()).
                create(store.getNodes());
    }

    public static int getAdjNode(Graph g, int edge, int adjNode) {
        if (EdgeIterator.Edge.isValid(edge)) {
            EdgeIteratorState iterTo = g.getEdgeIteratorState(edge, adjNode);
            return iterTo.getAdjNode();
        }
        return adjNode;
    }

    public static EdgeIteratorState createMockedEdgeIteratorState(final double distance, final IntsRef flags) {
        return new GHUtility.DisabledEdgeIterator() {
            @Override
            public double getDistance() {
                return distance;
            }

            @Override
            public IntsRef getFlags() {
                return flags;
            }

            @Override
            public boolean get(BooleanEncodedValue property) {
                return property.getBool(false, flags);
            }

            @Override
            public boolean getReverse(BooleanEncodedValue property) {
                return property.getBool(true, flags);
            }

            @Override
            public double get(DecimalEncodedValue property) {
                return property.getDecimal(false, flags);
            }

            @Override
            public double getReverse(DecimalEncodedValue property) {
                return property.getDecimal(true, flags);
            }

            @Override
            public Enum get(EnumEncodedValue property) {
                return property.getEnum(false, flags);
            }

            @Override
            public Enum getReverse(EnumEncodedValue property) {
                return property.getEnum(true, flags);
            }
        };
    }

    /**
     * @return the <b>first</b> edge containing the specified nodes base and adj. Returns null if
     * not found.
     */
    public static EdgeIteratorState getEdge(Graph graph, int base, int adj) {
        EdgeIterator iter = graph.createEdgeExplorer().setBaseNode(base);
        while (iter.next()) {
            if (iter.getAdjNode() == adj)
                return iter;
        }
        return null;
    }

    /**
     * Creates unique positive number for specified edgeId taking into account the direction defined
     * by nodeA, nodeB and reverse.
     */
    public static int createEdgeKey(int nodeA, int nodeB, int edgeId, boolean reverse) {
        edgeId = edgeId << 1;
        if (reverse)
            return (nodeA > nodeB) ? edgeId : edgeId + 1;
        return (nodeA > nodeB) ? edgeId + 1 : edgeId;
    }

    /**
     * Returns if the specified edgeKeys (created by createEdgeKey) are identical regardless of the
     * direction.
     */
    public static boolean isSameEdgeKeys(int edgeKey1, int edgeKey2) {
        return edgeKey1 / 2 == edgeKey2 / 2;
    }

    /**
     * Returns the edgeKey of the opposite direction
     */
    public static int reverseEdgeKey(int edgeKey) {
        return edgeKey % 2 == 0 ? edgeKey + 1 : edgeKey - 1;
    }

    /**
     * @return edge ID for edgeKey
     */
    public static int getEdgeFromEdgeKey(int edgeKey) {
        return edgeKey / 2;
    }

    public static IntsRef setProperties(IntsRef edgeFlags, FlagEncoder encoder, double averageSpeed, boolean fwd, boolean bwd) {
        if (averageSpeed < 0.0001 && (fwd || bwd))
            throw new IllegalStateException("Zero speed is only allowed if edge will get inaccessible. Otherwise Weighting can produce inconsistent results");

        BooleanEncodedValue accessEnc = encoder.getAccessEnc();
        DecimalEncodedValue avSpeedEnc = encoder.getAverageSpeedEnc();
        accessEnc.setBool(false, edgeFlags, fwd);
        accessEnc.setBool(true, edgeFlags, bwd);
        if (fwd)
            avSpeedEnc.setDecimal(false, edgeFlags, averageSpeed);
        if (bwd)
            avSpeedEnc.setDecimal(true, edgeFlags, averageSpeed);
        return edgeFlags;
    }

    public static EdgeIteratorState setProperties(EdgeIteratorState edge, FlagEncoder encoder, double fwdSpeed, double bwdSpeed) {
        BooleanEncodedValue accessEnc = encoder.getAccessEnc();
        edge.set(accessEnc, true).setReverse(accessEnc, true);
        DecimalEncodedValue avSpeedEnc = encoder.getAverageSpeedEnc();
        return edge.set(avSpeedEnc, fwdSpeed).setReverse(avSpeedEnc, bwdSpeed);
    }

    public static IntsRef setProperties(IntsRef edgeFlags, FlagEncoder encoder, double fwdSpeed, double bwdSpeed) {
        BooleanEncodedValue accessEnc = encoder.getAccessEnc();
        accessEnc.setBool(false, edgeFlags, true);
        accessEnc.setBool(true, edgeFlags, true);
        DecimalEncodedValue avSpeedEnc = encoder.getAverageSpeedEnc();
        avSpeedEnc.setDecimal(false, edgeFlags, fwdSpeed);
        avSpeedEnc.setDecimal(true, edgeFlags, bwdSpeed);
        return edgeFlags;
    }

    public static EdgeIteratorState setProperties(EdgeIteratorState edge, FlagEncoder encoder, double averageSpeed, boolean fwd, boolean bwd) {
        if (averageSpeed < 0.0001 && (fwd || bwd))
            throw new IllegalStateException("Zero speed is only allowed if edge will get inaccessible. Otherwise Weighting can produce inconsistent results");

        BooleanEncodedValue accessEnc = encoder.getAccessEnc();
        DecimalEncodedValue avSpeedEnc = encoder.getAverageSpeedEnc();
        edge.set(accessEnc, fwd).setReverse(accessEnc, bwd);
        if (fwd)
            edge.set(avSpeedEnc, averageSpeed);
        if (bwd)
            edge.setReverse(avSpeedEnc, averageSpeed);
        return edge;
    }

    /**
     * This edge iterator can be used in tests to mock specific iterator behaviour via overloading
     * certain methods.
     */
    public static class DisabledEdgeIterator implements CHEdgeIterator {
        @Override
        public EdgeIterator detach(boolean reverse) {
            throw new UnsupportedOperationException("Not supported. Edge is empty.");
        }

        @Override
        public EdgeIteratorState setDistance(double dist) {
            throw new UnsupportedOperationException("Not supported. Edge is empty.");
        }

        @Override
        public EdgeIteratorState setFlags(IntsRef flags) {
            throw new UnsupportedOperationException("Not supported. Edge is empty.");
        }

        @Override
        public boolean next() {
            throw new UnsupportedOperationException("Not supported. Edge is empty.");
        }

        @Override
        public int getEdge() {
            throw new UnsupportedOperationException("Not supported. Edge is empty.");
        }

        @Override
        public int getBaseNode() {
            throw new UnsupportedOperationException("Not supported. Edge is empty.");
        }

        @Override
        public int getAdjNode() {
            throw new UnsupportedOperationException("Not supported. Edge is empty.");
        }

        @Override
        public double getDistance() {
            throw new UnsupportedOperationException("Not supported. Edge is empty.");
        }

        @Override
        public IntsRef getFlags() {
            throw new UnsupportedOperationException("Not supported. Edge is empty.");
        }

        @Override
        public PointList fetchWayGeometry(int type) {
            throw new UnsupportedOperationException("Not supported. Edge is empty.");
        }

        @Override
        public EdgeIteratorState setWayGeometry(PointList list) {
            throw new UnsupportedOperationException("Not supported. Edge is empty.");
        }

        @Override
        public String getName() {
            throw new UnsupportedOperationException("Not supported. Edge is empty.");
        }

        @Override
        public EdgeIteratorState setName(String name) {
            throw new UnsupportedOperationException("Not supported. Edge is empty.");
        }

        @Override
        public int getAdditionalField() {
            throw new UnsupportedOperationException("Not supported. Edge is empty.");
        }

        @Override
        public EdgeIteratorState setAdditionalField(int value) {
            throw new UnsupportedOperationException("Not supported. Edge is empty.");
        }

        @Override
        public boolean get(BooleanEncodedValue property) {
            throw new UnsupportedOperationException("Not supported. Edge is empty.");
        }

        @Override
        public EdgeIteratorState set(BooleanEncodedValue property, boolean value) {
            throw new UnsupportedOperationException("Not supported. Edge is empty.");
        }

        @Override
        public boolean getReverse(BooleanEncodedValue property) {
            throw new UnsupportedOperationException("Not supported. Edge is empty.");
        }

        @Override
        public EdgeIteratorState setReverse(BooleanEncodedValue property, boolean value) {
            throw new UnsupportedOperationException("Not supported. Edge is empty.");
        }

        @Override
        public int get(IntEncodedValue property) {
            throw new UnsupportedOperationException("Not supported. Edge is empty.");
        }

        @Override
        public EdgeIteratorState set(IntEncodedValue property, int value) {
            throw new UnsupportedOperationException("Not supported. Edge is empty.");
        }

        @Override
        public int getReverse(IntEncodedValue property) {
            throw new UnsupportedOperationException("Not supported. Edge is empty.");
        }

        @Override
        public EdgeIteratorState setReverse(IntEncodedValue property, int value) {
            throw new UnsupportedOperationException("Not supported. Edge is empty.");
        }

        @Override
        public double get(DecimalEncodedValue property) {
            throw new UnsupportedOperationException("Not supported. Edge is empty.");
        }

        @Override
        public EdgeIteratorState set(DecimalEncodedValue property, double value) {
            throw new UnsupportedOperationException("Not supported. Edge is empty.");
        }

        @Override
        public double getReverse(DecimalEncodedValue property) {
            throw new UnsupportedOperationException("Not supported. Edge is empty.");
        }

        @Override
        public EdgeIteratorState setReverse(DecimalEncodedValue property, double value) {
            throw new UnsupportedOperationException("Not supported. Edge is empty.");
        }

        @Override
<<<<<<< HEAD
        public Enum get(EnumEncodedValue property) {
=======
        public IndexBased get(ObjectEncodedValue property) {
>>>>>>> bf4c3001
            throw new UnsupportedOperationException("Not supported. Edge is empty.");
        }

        @Override
<<<<<<< HEAD
        public EdgeIteratorState set(EnumEncodedValue property, Enum value) {
=======
        public EdgeIteratorState set(ObjectEncodedValue property, IndexBased value) {
>>>>>>> bf4c3001
            throw new UnsupportedOperationException("Not supported. Edge is empty.");
        }

        @Override
<<<<<<< HEAD
        public Enum getReverse(EnumEncodedValue property) {
=======
        public IndexBased getReverse(ObjectEncodedValue property) {
>>>>>>> bf4c3001
            throw new UnsupportedOperationException("Not supported. Edge is empty.");
        }

        @Override
<<<<<<< HEAD
        public EdgeIteratorState setReverse(EnumEncodedValue property, Enum value) {
=======
        public EdgeIteratorState setReverse(ObjectEncodedValue property, IndexBased value) {
>>>>>>> bf4c3001
            throw new UnsupportedOperationException("Not supported. Edge is empty.");
        }

        @Override
        public EdgeIteratorState copyPropertiesFrom(EdgeIteratorState edge) {
            throw new UnsupportedOperationException("Not supported. Edge is empty.");
        }

        @Override
        public boolean isShortcut() {
            return false;
        }

        @Override
        public int getSkippedEdge1() {
            throw new UnsupportedOperationException("Not supported. Edge is empty.");
        }

        @Override
        public int getSkippedEdge2() {
            throw new UnsupportedOperationException("Not supported. Edge is empty.");
        }

        @Override
        public void setSkippedEdges(int edge1, int edge2) {
            throw new UnsupportedOperationException("Not supported. Edge is empty.");
        }

        @Override
        public double getWeight() {
            throw new UnsupportedOperationException("Not supported. Edge is empty.");
        }

        @Override
        public CHEdgeIteratorState setWeight(double weight) {
            throw new UnsupportedOperationException("Not supported. Edge is empty.");
        }

        @Override
        public int getMergeStatus(long flags) {
            throw new UnsupportedOperationException("Not supported. Edge is empty.");
        }
    }
}<|MERGE_RESOLUTION|>--- conflicted
+++ resolved
@@ -21,14 +21,7 @@
 import com.graphhopper.coll.GHBitSet;
 import com.graphhopper.coll.GHBitSetImpl;
 import com.graphhopper.coll.GHIntArrayList;
-<<<<<<< HEAD
-import com.graphhopper.routing.profiles.BooleanEncodedValue;
-import com.graphhopper.routing.profiles.DecimalEncodedValue;
-import com.graphhopper.routing.profiles.EnumEncodedValue;
-import com.graphhopper.routing.profiles.IntEncodedValue;
-=======
 import com.graphhopper.routing.profiles.*;
->>>>>>> bf4c3001
 import com.graphhopper.routing.util.AllCHEdgesIterator;
 import com.graphhopper.routing.util.AllEdgesIterator;
 import com.graphhopper.routing.util.EdgeFilter;
@@ -357,13 +350,13 @@
             }
 
             @Override
-            public Enum get(EnumEncodedValue property) {
-                return property.getEnum(false, flags);
-            }
-
-            @Override
-            public Enum getReverse(EnumEncodedValue property) {
-                return property.getEnum(true, flags);
+            public IndexBased get(ObjectEncodedValue property) {
+                return property.getObject(false, flags);
+            }
+
+            @Override
+            public IndexBased getReverse(ObjectEncodedValue property) {
+                return property.getObject(true, flags);
             }
         };
     }
@@ -601,38 +594,22 @@
         }
 
         @Override
-<<<<<<< HEAD
-        public Enum get(EnumEncodedValue property) {
-=======
         public IndexBased get(ObjectEncodedValue property) {
->>>>>>> bf4c3001
-            throw new UnsupportedOperationException("Not supported. Edge is empty.");
-        }
-
-        @Override
-<<<<<<< HEAD
-        public EdgeIteratorState set(EnumEncodedValue property, Enum value) {
-=======
+            throw new UnsupportedOperationException("Not supported. Edge is empty.");
+        }
+
+        @Override
         public EdgeIteratorState set(ObjectEncodedValue property, IndexBased value) {
->>>>>>> bf4c3001
-            throw new UnsupportedOperationException("Not supported. Edge is empty.");
-        }
-
-        @Override
-<<<<<<< HEAD
-        public Enum getReverse(EnumEncodedValue property) {
-=======
+            throw new UnsupportedOperationException("Not supported. Edge is empty.");
+        }
+
+        @Override
         public IndexBased getReverse(ObjectEncodedValue property) {
->>>>>>> bf4c3001
-            throw new UnsupportedOperationException("Not supported. Edge is empty.");
-        }
-
-        @Override
-<<<<<<< HEAD
-        public EdgeIteratorState setReverse(EnumEncodedValue property, Enum value) {
-=======
+            throw new UnsupportedOperationException("Not supported. Edge is empty.");
+        }
+
+        @Override
         public EdgeIteratorState setReverse(ObjectEncodedValue property, IndexBased value) {
->>>>>>> bf4c3001
             throw new UnsupportedOperationException("Not supported. Edge is empty.");
         }
 
