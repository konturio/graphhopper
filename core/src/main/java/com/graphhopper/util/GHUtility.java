--- conflicted
+++ resolved
@@ -119,7 +119,6 @@
             String fwdStr = iter.isForward(encoder) ? "fwd" : "   ";
             String bwdStr = iter.isBackward(encoder) ? "bwd" : "   ";
             System.out.println(prefix + " " + iter + " " + fwdStr + " " + bwdStr + " " + iter.getDistance());
-<<<<<<< HEAD
         }
     }
 
@@ -155,38 +154,7 @@
         System.out.printf(Locale.ROOT,
                 "graph.edge(%d, %d, %f, %s);\n", from, to, edge.getDistance(), fwd && bwd ? "true" : "false");
     }
-
-    public static void buildRandomGraph(Graph graph, long seed, int numNodes, double meanDegree, boolean allowLoops, double pBothDir) {
-        Random random = new Random(seed);
-        for (int i = 0; i < numNodes; ++i) {
-            double lat = 49.4 + (random.nextDouble() * 0.001);
-            double lon = 9.7 + (random.nextDouble() * 0.001);
-            graph.getNodeAccess().setNode(i, lat, lon);
-        }
-        int numEdges = (int) (meanDegree * numNodes);
-        for (int i = 0; i < numEdges; ++i) {
-            int from = random.nextInt(numNodes);
-            int to = random.nextInt(numNodes);
-            if (!allowLoops && from == to) {
-                continue;
-            }
-            double distance = GHUtility.getDistance(from, to, graph.getNodeAccess());
-            // add some random offset for most cases, but also allow duplicate edges with same weight
-            if (random.nextDouble() < 0.8)
-                distance += random.nextDouble() * distance * 0.01;
-            boolean bothDirections = random.nextDouble() < pBothDir;
-            graph.edge(from, to, distance, bothDirections);
-        }
-    }
-
-    private static double getDistance(int from, int to, NodeAccess nodeAccess) {
-        double fromLat = nodeAccess.getLat(from);
-        double fromLon = nodeAccess.getLon(from);
-        double toLat = nodeAccess.getLat(to);
-        double toLon = nodeAccess.getLon(to);
-        return Helper.DIST_PLANE.calcDist(fromLat, fromLon, toLat, toLon);
-    }
-
+    
     public static void addRandomTurnCosts(Graph graph, long seed, FlagEncoder encoder, int maxTurnCost, TurnCostExtension turnCostExtension) {
         Random random = new Random(seed);
         double pNodeHasTurnCosts = 0.3;
@@ -216,29 +184,6 @@
                     }
                 }
             }
-=======
->>>>>>> e4f4a0e6
-        }
-    }
-
-    public static void printGraphForUnitTest(Graph g, FlagEncoder encoder) {
-        printGraphForUnitTest(g, encoder, new BBox(
-                Double.NEGATIVE_INFINITY, Double.POSITIVE_INFINITY, Double.NEGATIVE_INFINITY, Double.POSITIVE_INFINITY));
-    }
-
-    public static void printGraphForUnitTest(Graph g, FlagEncoder encoder, BBox bBox) {
-        NodeAccess na = g.getNodeAccess();
-        for (int node = 0; node < g.getNodes(); ++node) {
-            if (bBox.contains(na.getLat(node), na.getLon(node))) {
-                System.out.printf(Locale.ROOT, "na.setNode(%d, %f, %f);\n", node, na.getLat(node), na.getLon(node));
-            }
-        }
-        AllEdgesIterator iter = g.getAllEdges();
-        while (iter.next()) {
-            if (bBox.contains(na.getLat(iter.getBaseNode()), na.getLon(iter.getBaseNode())) &&
-                    bBox.contains(na.getLat(iter.getAdjNode()), na.getLon(iter.getAdjNode()))) {
-                printUnitTestEdge(encoder, iter);
-            }
         }
     }
 
