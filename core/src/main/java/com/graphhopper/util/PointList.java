/*
 *  Licensed to GraphHopper GmbH under one or more contributor
 *  license agreements. See the NOTICE file distributed with this work for 
 *  additional information regarding copyright ownership.
 * 
 *  GraphHopper GmbH licenses this file to you under the Apache License, 
 *  Version 2.0 (the "License"); you may not use this file except in 
 *  compliance with the License. You may obtain a copy of the License at
 * 
 *       http://www.apache.org/licenses/LICENSE-2.0
 * 
 *  Unless required by applicable law or agreed to in writing, software
 *  distributed under the License is distributed on an "AS IS" BASIS,
 *  WITHOUT WARRANTIES OR CONDITIONS OF ANY KIND, either express or implied.
 *  See the License for the specific language governing permissions and
 *  limitations under the License.
 */
package com.graphhopper.util;

import com.graphhopper.util.shapes.GHPoint;
import com.graphhopper.util.shapes.GHPoint3D;
import com.vividsolutions.jts.geom.Coordinate;
import com.vividsolutions.jts.geom.GeometryFactory;
import com.vividsolutions.jts.geom.LineString;

import java.util.Arrays;
import java.util.Iterator;
import java.util.NoSuchElementException;

/**
 * Slim list to store several points (without the need for a point object). Be aware that the PointList is closely
 * coupled with the {@link ShallowImmutablePointList} if you change it or extend it, you should make sure that your
 * changes play well with the ShallowImmutablePointList to avoid unexpected issues.
 * <p>
 *
 * @author Peter Karich
 */
public class PointList implements Iterable<GHPoint3D>, PointAccess {
    public static final PointList EMPTY = new PointList(0, true) {
        @Override
        public void set(int index, double lat, double lon, double ele) {
            throw new RuntimeException("cannot change EMPTY PointList");
        }

        @Override
        public void add(double lat, double lon, double ele) {
            throw new RuntimeException("cannot change EMPTY PointList");
        }

        @Override
        public void removeLastPoint() {
            throw new RuntimeException("cannot change EMPTY PointList");
        }

        @Override
        public double getLatitude(int index) {
            throw new RuntimeException("cannot access EMPTY PointList");
        }

        @Override
        public double getLongitude(int index) {
            throw new RuntimeException("cannot access EMPTY PointList");
        }

        @Override
        public boolean isEmpty() {
            return true;
        }

        @Override
        public void clear() {
            throw new RuntimeException("cannot change EMPTY PointList");
        }

        @Override
        public void trimToSize(int newSize) {
            throw new RuntimeException("cannot change EMPTY PointList");
        }

        @Override
        public void parse2DJSON(String str) {
            throw new RuntimeException("cannot change EMPTY PointList");
        }

        @Override
        public double calcDistance(DistanceCalc calc) {
            throw new UnsupportedOperationException("cannot access EMPTY PointList");
        }

        @Override
        public PointList copy(int from, int end) {
            throw new RuntimeException("cannot copy EMPTY PointList");
        }

        @Override
        public PointList clone(boolean reverse) {
            throw new UnsupportedOperationException("cannot access EMPTY PointList");
        }

        @Override
        public double getElevation(int index) {
            throw new UnsupportedOperationException("cannot access EMPTY PointList");
        }

        @Override
        public double getLat(int index) {
            throw new UnsupportedOperationException("cannot access EMPTY PointList");
        }

        @Override
        public double getLon(int index) {
            throw new UnsupportedOperationException("cannot access EMPTY PointList");
        }

        @Override
        public double getEle(int index) {
            throw new UnsupportedOperationException("cannot access EMPTY PointList");
        }

        @Override
        public LineString toLineString(boolean includeElevation) {
            throw new UnsupportedOperationException("cannot access EMPTY PointList");
        }

        @Override
        public void reverse() {
            throw new UnsupportedOperationException("cannot change EMPTY PointList");
        }

        @Override
        public int getSize() {
            return 0;
        }

        @Override
        public int size() {
            return 0;
        }

        @Override
        public GHPoint3D toGHPoint(int index) {
            throw new UnsupportedOperationException("cannot access EMPTY PointList");
        }

        @Override
        public boolean is3D() {
            throw new UnsupportedOperationException("cannot access EMPTY PointList");
        }
    };
    private final static DistanceCalc3D distCalc3D = Helper.DIST_3D;
    final static String ERR_MSG = "Tried to access PointList with too big index!";
    protected int size = 0;
    protected boolean is3D;
    private double[] latitudes;
    private double[] longitudes;
    private double[] elevations;
    private boolean isImmutable = false;

    public PointList() {
        this(10, false);
    }

    public PointList(int cap, boolean is3D) {
        latitudes = new double[cap];
        longitudes = new double[cap];
        this.is3D = is3D;
        if (is3D)
            elevations = new double[cap];
    }

    @Override
    public boolean is3D() {
        return is3D;
    }

    @Override
    public int getDimension() {
        if (is3D)
            return 3;
        return 2;
    }

    @Override
    public void ensureNode(int nodeId) {
        incCap(nodeId + 1);
    }

    @Override
    public void setNode(int nodeId, double lat, double lon) {
        set(nodeId, lat, lon, Double.NaN);
    }

    @Override
    public void setNode(int nodeId, double lat, double lon, double ele) {
        set(nodeId, lat, lon, ele);
    }

    public void set(int index, double lat, double lon, double ele) {
        ensureMutability();
        if (index >= size)
            throw new ArrayIndexOutOfBoundsException("index has to be smaller than size " + size);

        latitudes[index] = lat;
        longitudes[index] = lon;
        if (is3D)
            elevations[index] = ele;
        else if (!Double.isNaN(ele))
            throw new IllegalStateException("This is a 2D list we cannot store elevation: " + ele);
    }

    private void incCap(int newSize) {
        if (newSize <= latitudes.length)
            return;

        int cap = newSize * 2;
        if (cap < 15)
            cap = 15;
        latitudes = Arrays.copyOf(latitudes, cap);
        longitudes = Arrays.copyOf(longitudes, cap);
        if (is3D)
            elevations = Arrays.copyOf(elevations, cap);
    }

    public void add(double lat, double lon) {
        if (is3D)
            throw new IllegalStateException("Cannot add point without elevation data in 3D mode");
        add(lat, lon, Double.NaN);
    }

    public void add(double lat, double lon, double ele) {
        ensureMutability();
        int newSize = size + 1;
        incCap(newSize);
        latitudes[size] = lat;
        longitudes[size] = lon;
        if (is3D)
            elevations[size] = ele;
        else if (!Double.isNaN(ele))
            throw new IllegalStateException("This is a 2D list we cannot store elevation: " + ele);
        size = newSize;
    }

    public void add(PointAccess nodeAccess, int index) {
        if (is3D)
            add(nodeAccess.getLatitude(index), nodeAccess.getLongitude(index), nodeAccess.getElevation(index));
        else
            add(nodeAccess.getLatitude(index), nodeAccess.getLongitude(index));
    }

    public void add(GHPoint point) {
        if (is3D)
            add(point.lat, point.lon, ((GHPoint3D) point).ele);
        else
            add(point.lat, point.lon);
    }

    public void add(PointList points) {
        ensureMutability();
        int newSize = size + points.getSize();
        incCap(newSize);
        for (int i = 0; i < points.getSize(); i++) {
            int tmp = size + i;
            latitudes[tmp] = points.getLatitude(i);
            longitudes[tmp] = points.getLongitude(i);
            if (is3D)
                elevations[tmp] = points.getElevation(i);
        }
        size = newSize;
    }

    public void removeLastPoint() {
        if (size == 0)
            throw new IllegalStateException("Cannot remove last point from empty PointList");

        size--;
    }

    public int size() {
        return size;
    }

    public int getSize() {
        return size();
    }

    public boolean isEmpty() {
        return size() == 0;
    }

    @Override
    public double getLat(int index) {
        return getLatitude(index);
    }

    @Override
    public double getLatitude(int index) {
        if (index >= size)
            throw new ArrayIndexOutOfBoundsException(ERR_MSG + " index:" + index + ", size:" + size);

        return latitudes[index];
    }

    @Override
    public double getLon(int index) {
        return getLongitude(index);
    }

    @Override
    public double getLongitude(int index) {
        if (index >= size)
            throw new ArrayIndexOutOfBoundsException(ERR_MSG + " index:" + index + ", size:" + size);

        return longitudes[index];
    }

    @Override
    public double getElevation(int index) {
        if (index >= size)
            throw new ArrayIndexOutOfBoundsException(ERR_MSG + " index:" + index + ", size:" + size);
        if (!is3D)
            return Double.NaN;

        return elevations[index];
    }

    @Override
    public double getEle(int index) {
        return getElevation(index);
    }

    public void reverse() {
        ensureMutability();
        // in-place reverse
        int max = size / 2;
        for (int i = 0; i < max; i++) {
            int swapIndex = size - i - 1;

            double tmp = latitudes[i];
            latitudes[i] = latitudes[swapIndex];
            latitudes[swapIndex] = tmp;

            tmp = longitudes[i];
            longitudes[i] = longitudes[swapIndex];
            longitudes[swapIndex] = tmp;

            if (is3D) {
                tmp = elevations[i];
                elevations[i] = elevations[swapIndex];
                elevations[swapIndex] = tmp;
            }
        }
    }

    public void clear() {
        ensureMutability();
        size = 0;
    }

    public void trimToSize(int newSize) {
        ensureMutability();
        if (newSize > size)
            throw new IllegalArgumentException("new size needs be smaller than old size");

        size = newSize;
    }

    @Override
    public String toString() {
        StringBuilder sb = new StringBuilder();
        for (int i = 0; i < getSize(); i++) {
            if (i > 0)
                sb.append(", ");

            sb.append('(');
            sb.append(getLatitude(i));
            sb.append(',');
            sb.append(getLongitude(i));
            if (this.is3D()) {
                sb.append(',');
                sb.append(getElevation(i));
            }
            sb.append(')');
        }
        return sb.toString();
    }

    public static PointList fromLineString(LineString lineString) {
        final PointList pointList = new PointList();
        for (Coordinate coordinate : lineString.getCoordinates()) {
            pointList.add(new GHPoint(coordinate.y, coordinate.x));
        }
        return pointList;
    }

    public LineString toLineString(boolean includeElevation) {
        GeometryFactory gf = new GeometryFactory();
<<<<<<< HEAD
        Coordinate[] coordinates = new Coordinate[size];
        for (int i = 0; i < size; i++) {
=======
        Coordinate[] coordinates = new Coordinate[getSize()];
        for (int i = 0; i < getSize(); i++) {
>>>>>>> c9e025f4
            coordinates[i] = includeElevation ?
                    new Coordinate(
                            Helper.round6(getLongitude(i)),
                            Helper.round6(getLatitude(i)),
                            Helper.round2(getElevation(i))) :
                    new Coordinate(
                            Helper.round6(getLongitude(i)),
                            Helper.round6(getLatitude(i)));
        }
        return gf.createLineString(coordinates);
    }

    @Override
    public boolean equals(Object obj) {
        if (obj == null)
            return false;

        PointList other = (PointList) obj;
        if (this.isEmpty() && other.isEmpty())
            return true;

        if (this.getSize() != other.getSize() || this.is3D() != other.is3D())
            return false;

        for (int i = 0; i < size(); i++) {
            if (!NumHelper.equalsEps(getLatitude(i), other.getLatitude(i)))
                return false;

            if (!NumHelper.equalsEps(getLongitude(i), other.getLongitude(i)))
                return false;

            if (this.is3D() && !NumHelper.equalsEps(getElevation(i), other.getElevation(i)))
                return false;
        }
        return true;
    }

    /**
     * Clones this PointList. If this PointList was immutable, the cloned will be mutable. If this PointList was a
     * ShallowImmutablePointList, the cloned PointList will be a regular PointList.
     */
    public PointList clone(boolean reverse) {
        PointList clonePL = new PointList(getSize(), is3D());
        if (is3D())
            for (int i = 0; i < getSize(); i++) {
                clonePL.add(getLatitude(i), getLongitude(i), getElevation(i));
            }
        else
            for (int i = 0; i < getSize(); i++) {
                clonePL.add(getLatitude(i), getLongitude(i));
            }
        if (reverse)
            clonePL.reverse();
        return clonePL;
    }

    /**
     * This method does a deep copy of this object for the specified range.
     *
     * @param from the copying of the old PointList starts at this index
     * @param end  the copying of the old PointList ends at the index before (i.e. end is exclusive)
     */
    public PointList copy(int from, int end) {
        if (from > end)
            throw new IllegalArgumentException("from must be smaller or equal to end");
        if (from < 0 || end > getSize())
            throw new IllegalArgumentException("Illegal interval: " + from + ", " + end + ", size:" + getSize());

        PointList copyPL = new PointList(end - from, is3D());
        if (is3D())
            for (int i = from; i < end; i++) {
                copyPL.add(getLatitude(i), getLongitude(i), getElevation(i));
            }
        else
            for (int i = from; i < end; i++) {
                copyPL.add(getLatitude(i), getLongitude(i), Double.NaN);
            }

        return copyPL;
    }

    /**
     * Create a shallow copy of this Pointlist from from to end, excluding end.
     * <p>
     * The <code>ensureConsistency</code> parameter makes this PointList immutable, so the shallow copy will stay
     * consistent with this object. If you don't ensure the consistency it might happen that due to changes of this
     * object, the shallow copy might contain incorrect or corrupt data.
     */
    public PointList shallowCopy(final int from, final int end, boolean ensureConsistency) {
        if (ensureConsistency)
            this.makeImmutable();
        return new ShallowImmutablePointList(from, end, this);
    }

    @Override
    public int hashCode() {
        int hash = 5;
        for (int i = 0; i < getSize(); i++) {
            hash = 73 * hash + (int) Math.round(getLatitude(i) * 1000000);
            hash = 73 * hash + (int) Math.round(getLongitude(i) * 1000000);
        }
        hash = 73 * hash + this.getSize();
        return hash;
    }

    public double calcDistance(DistanceCalc calc) {
        double prevLat = Double.NaN;
        double prevLon = Double.NaN;
        double prevEle = Double.NaN;
        double dist = 0;
        for (int i = 0; i < size(); i++) {
            if (i > 0) {
                if (is3D())
                    dist += distCalc3D.calcDist(prevLat, prevLon, prevEle, getLat(i), getLon(i), getEle(i));
                else
                    dist += calc.calcDist(prevLat, prevLon, getLat(i), getLon(i));
            }

            prevLat = getLat(i);
            prevLon = getLon(i);
            if (is3D())
                prevEle = getEle(i);
        }
        return dist;
    }

    /**
     * Takes the string from a json array ala [lon1,lat1], [lon2,lat2], ... and fills the list from
     * it.
     */
    public void parse2DJSON(String str) {
        for (String latlon : str.split("\\[")) {
            if (latlon.trim().length() == 0)
                continue;

            String ll[] = latlon.split(",");
            String lat = ll[1].replace("]", "").trim();
            add(Double.parseDouble(lat), Double.parseDouble(ll[0].trim()), Double.NaN);
        }
    }

    public GHPoint3D toGHPoint(int index) {
        return new GHPoint3D(getLatitude(index), getLongitude(index), getElevation(index));
    }

    int getCapacity() {
        return latitudes.length;
    }

    @Override
    public Iterator<GHPoint3D> iterator() {
        return new Iterator<GHPoint3D>() {
            int counter = 0;

            @Override
            public boolean hasNext() {
                return counter < getSize();
            }

            @Override
            public GHPoint3D next() {
                if (counter >= getSize())
                    throw new NoSuchElementException();

                GHPoint3D point = PointList.this.toGHPoint(counter);
                counter++;
                return point;
            }

            @Override
            public void remove() {
                throw new UnsupportedOperationException("Not supported.");
            }
        };
    }

<<<<<<< HEAD
=======
    public static PointList from(LineString lineString) {
        final PointList pointList = new PointList();
        for (Coordinate coordinate : lineString.getCoordinates()) {
            pointList.add(new GHPoint(coordinate.y, coordinate.x));
        }
        return pointList;
    }

    public boolean isImmutable() {
        return this.isImmutable;
    }

    /**
     * Once immutable, there is no way to make this object mutable again. This is done to ensure the consistency of
     * shallow copies. If you need to modify this object again, you have to create a deep copy of it.
     */
    public void makeImmutable() {
        this.isImmutable = true;
    }

    private void ensureMutability() {
        if (this.isImmutable()) {
            throw new IllegalStateException("You cannot change an immutable PointList");
        }
    }
>>>>>>> c9e025f4
}<|MERGE_RESOLUTION|>--- conflicted
+++ resolved
@@ -394,13 +394,8 @@
 
     public LineString toLineString(boolean includeElevation) {
         GeometryFactory gf = new GeometryFactory();
-<<<<<<< HEAD
-        Coordinate[] coordinates = new Coordinate[size];
-        for (int i = 0; i < size; i++) {
-=======
         Coordinate[] coordinates = new Coordinate[getSize()];
         for (int i = 0; i < getSize(); i++) {
->>>>>>> c9e025f4
             coordinates[i] = includeElevation ?
                     new Coordinate(
                             Helper.round6(getLongitude(i)),
@@ -577,8 +572,6 @@
         };
     }
 
-<<<<<<< HEAD
-=======
     public static PointList from(LineString lineString) {
         final PointList pointList = new PointList();
         for (Coordinate coordinate : lineString.getCoordinates()) {
@@ -604,5 +597,4 @@
             throw new IllegalStateException("You cannot change an immutable PointList");
         }
     }
->>>>>>> c9e025f4
 }