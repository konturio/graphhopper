--- conflicted
+++ resolved
@@ -13,11 +13,7 @@
 
     @Test
     public void testInit() {
-<<<<<<< HEAD
-        DecimalEncodedValue prop = new DecimalEncodedValueImpl("test", 10, 50, 2, false);
-=======
         DecimalEncodedValue prop = new FactorizedDecimalEncodedValue("test", 10, 2, false);
->>>>>>> bf4c3001
         prop.init(new EncodedValue.InitializerConfig());
         IntsRef ref = new IntsRef(1);
         prop.setDecimal(false, ref, 10d);
@@ -36,11 +32,7 @@
         IntsRef flags = carEncoder.handleWayTags(em.createEdgeFlags(), way, carEncoder.acceptWay(way), 0);
         assertEquals(101.5, carAverageSpeedEnc.getDecimal(true, flags), 1e-1);
 
-<<<<<<< HEAD
-        DecimalEncodedValue instance1 = new DecimalEncodedValueImpl("test1", 8, 60, 0.5, false);
-=======
         DecimalEncodedValue instance1 = new FactorizedDecimalEncodedValue("test1", 8, 0.5, false);
->>>>>>> bf4c3001
         instance1.init(new EncodedValue.InitializerConfig());
         flags = em.createEdgeFlags();
         instance1.setDecimal(false, flags, 100d);
@@ -49,11 +41,7 @@
 
     @Test
     public void testNegativeBounds() {
-<<<<<<< HEAD
-        DecimalEncodedValue prop = new DecimalEncodedValueImpl("test", 10, 50, 5, false);
-=======
         DecimalEncodedValue prop = new FactorizedDecimalEncodedValue("test", 10, 5, false);
->>>>>>> bf4c3001
         prop.init(new EncodedValue.InitializerConfig());
         try {
             prop.setDecimal(false, new IntsRef(1), -1);
